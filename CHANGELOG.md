## v1.3.8.0 [unreleased]
### Bug Fixes
1. [#1886](https://github.com/influxdata/chronograf/pull/1886): Fix limit of 100 alert rules on alert rules page
1. [#1930](https://github.com/influxdata/chronograf/pull/1930): Fix graphs when y-values are constant
<<<<<<< HEAD
1. [#1947](https://github.com/influxdata/chronograf/pull/1947): Fix DataExplorer crash if field property not present on queryConfig
=======
1. [#1943](https://github.com/influxdata/chronograf/pull/1943): Fix inability to add kapacitor from source page on fresh install
>>>>>>> 0858d3a6


### Features
1. [#1928](https://github.com/influxdata/chronograf/pull/1928): Add prefix, suffix, scale, and other y-axis formatting
1. [#1886](https://github.com/influxdata/chronograf/pull/1886): Fix limit of 100 alert rules on alert rules page
1. [#1934](https://github.com/influxdata/chronograf/pull/1943): Zoom syncronization and enhancement

### UI Improvements
1. [#1933](https://github.com/influxdata/chronograf/pull/1933): Use line-stacked graph type for memory information - thank you, @Joxit!
1. [#1940](https://github.com/influxdata/chronograf/pull/1940): Improve cell sizes in Admin Database tables
1. [#1942](https://github.com/influxdata/chronograf/pull/1942): Polish appearance of optional alert parameters in Kapacitor rule builder
1. [#1944](https://github.com/influxdata/chronograf/pull/1944): Add active state for Status page navbar icon
1. [#1944](https://github.com/influxdata/chronograf/pull/1944): Improve UX of navigation to a sub-nav item in the navbar

## v1.3.7.0 [2017-08-23]
## v1.3.7.0 [unreleased]
### Features
1. [#1928](https://github.com/influxdata/chronograf/pull/1928): Add prefix, suffix, scale, and other y-axis formatting

### UI Improvements

## v1.3.7.0
### Bug Fixes
1. [#1795](https://github.com/influxdata/chronograf/pull/1795): Fix uptime status on Windows hosts running Telegraf
1. [#1715](https://github.com/influxdata/chronograf/pull/1715): Chronograf now renders on IE11.
1. [#1870](https://github.com/influxdata/chronograf/pull/1870): Fix console error for placing prop on div
1. [#1864](https://github.com/influxdata/chronograf/pull/1864): Fix Write Data form upload button and add `onDragExit` handler
1. [#1891](https://github.com/influxdata/chronograf/pull/1891): Fix Kapacitor config for PagerDuty via the UI
1. [#1872](https://github.com/influxdata/chronograf/pull/1872): Prevent stats in the legend from wrapping line

### Features
1. [#1863](https://github.com/influxdata/chronograf/pull/1863): Improve 'new-sources' server flag example by adding 'type' key

### UI Improvements
1. [#1862](https://github.com/influxdata/chronograf/pull/1862): Show "Add Graph" button on cells with no queries

## v1.3.6.1 [2017-08-14]
**Upgrade Note** This release (1.3.6.1) fixes a possibly data corruption issue with dashboard cells' graph types. If you upgraded to 1.3.6.0 and visited any dashboard, once you have then upgraded to this release (1.3.6.1) you will need to manually reset the graph type for every cell via the cell's caret --> Edit --> Display Options. If you upgraded directly to 1.3.6.1, you should not experience this issue.

### Bug Fixes
1. [#1795](https://github.com/influxdata/chronograf/pull/1795): Fix uptime status on Windows hosts running Telegraf
1. [#1715](https://github.com/influxdata/chronograf/pull/1715): Chronograf now renders on IE11.
1. [#1870](https://github.com/influxdata/chronograf/pull/1870): Fix console error for placing prop on div
1. [#1864](https://github.com/influxdata/chronograf/pull/1864): Fix Write Data form upload button and add `onDragExit` handler
1. [#1866](https://github.com/influxdata/chronograf/pull/1866): Fix missing cell type (and consequently single-stat)
1. [#1891](https://github.com/influxdata/chronograf/pull/1891): Fix Kapacitor config for PagerDuty via the UI
1. [#1897](https://github.com/influxdata/chronograf/pull/1897): Fix regression from [#1864](https://github.com/influxdata/chronograf/pull/1864) and redesign drag & drop interaction
1. [#1872](https://github.com/influxdata/chronograf/pull/1872): Prevent stats in the legend from wrapping line
1. [#1899](https://github.com/influxdata/chronograf/pull/1899): Fix raw query editor in Data Explorer not using selected time
1. [#1922](https://github.com/influxdata/chronograf/pull/1922): Fix Safari display issues in the Cell Editor display options
1. [#1715](https://github.com/influxdata/chronograf/pull/1715): Chronograf now renders on IE11.
1. [#1866](https://github.com/influxdata/chronograf/pull/1866): Fix missing cell type (and consequently single-stat)
1. [#1866](https://github.com/influxdata/chronograf/pull/1866): Fix data corruption issue with dashboard graph types
    **Note**: If you upgraded to 1.3.6.0 and visited any dashboard, you will need to manually reset the graph type for every cell via the cell's caret -> Edit -> Display Options.
1. [#1870](https://github.com/influxdata/chronograf/pull/1870): Fix console error for placing prop on div
1. [#1845](https://github.com/influxdata/chronograf/pull/1845): Fix inaccessible scroll bar in Data Explorer table
1. [#1866](https://github.com/influxdata/chronograf/pull/1866): Fix non-persistence of dashboard graph types
1. [#1872](https://github.com/influxdata/chronograf/pull/1872): Prevent stats in the legend from wrapping line


### Features
1. [#1863](https://github.com/influxdata/chronograf/pull/1863): Improve 'new-sources' server flag example by adding 'type' key
1. [#1898](https://github.com/influxdata/chronograf/pull/1898): Add an input and validation to custom time range calendar dropdowns
1. [#1904](https://github.com/influxdata/chronograf/pull/1904): Add support for selecting template variables with URL params
1. [#1859](https://github.com/influxdata/chronograf/pull/1859): Add y-axis controls to the API for layouts

### UI Improvements
1. [#1862](https://github.com/influxdata/chronograf/pull/1862): Show "Add Graph" button on cells with no queries

## v1.3.6.1 [2017-08-14]
**Upgrade Note** This release (1.3.6.1) fixes a possibly data corruption issue with dashboard cells' graph types. If you upgraded to 1.3.6.0 and visited any dashboard, once you have then upgraded to this release (1.3.6.1) you will need to manually reset the graph type for every cell via the cell's caret --> Edit --> Display Options. If you upgraded directly to 1.3.6.1, you should not experience this issue.

### Bug Fixes
1. [#1845](https://github.com/influxdata/chronograf/pull/1845): Fix inaccessible scroll bar in Data Explorer table
1. [#1866](https://github.com/influxdata/chronograf/pull/1866): Fix non-persistence of dashboard graph types

### Features
1. [#1859](https://github.com/influxdata/chronograf/pull/1859): Add y-axis controls to the API for layouts

### UI Improvements
1. [#1846](https://github.com/influxdata/chronograf/pull/1846): Increase screen real estate of Query Maker in the Cell Editor Overlay

## v1.3.6.0 [2017-08-08]
### Bug Fixes
1. [#1798](https://github.com/influxdata/chronograf/pull/1798): Fix domain not updating in visualizations when changing time range manually
1. [#1799](https://github.com/influxdata/chronograf/pull/1799): Prevent console error spam from Dygraph's synchronize method when a dashboard has only one graph
1. [#1813](https://github.com/influxdata/chronograf/pull/1813): Guarantee UUID for each Alert Table key to prevent dropping items when keys overlap
1. [#1795](https://github.com/influxdata/chronograf/pull/1795): Fix uptime status on Windows hosts running Telegraf
1. [#1715](https://github.com/influxdata/chronograf/pull/1715): Chronograf now renders properly on IE11.

### Features
1. [#1744](https://github.com/influxdata/chronograf/pull/1744): Add a few time range shortcuts to the custom time range menu
1. [#1714](https://github.com/influxdata/chronograf/pull/1714): Add ability to edit a dashboard graph's y-axis bounds
1. [#1714](https://github.com/influxdata/chronograf/pull/1714): Add ability to edit a dashboard graph's y-axis label
1. [#1744](https://github.com/influxdata/chronograf/pull/1744): Add a few pre-set time range selections to the custom time range menu-- be sure to add a sensible GROUP BY
1. [#1744](https://github.com/influxdata/chronograf/pull/1744): Add a few time range shortcuts to the custom time range menu

### UI Improvements
1. [#1796](https://github.com/influxdata/chronograf/pull/1796): Add spinner write data modal to indicate data is being written
1. [#1805](https://github.com/influxdata/chronograf/pull/1805): Fix bar graphs overlapping
1. [#1805](https://github.com/influxdata/chronograf/pull/1805): Assign a series consistent coloring when it appears in multiple cells
1. [#1800](https://github.com/influxdata/chronograf/pull/1800): Increase size of line protocol manual entry in Data Explorer's Write Data overlay
1. [#1812](https://github.com/influxdata/chronograf/pull/1812): Improve error message when request for Status Page News Feed fails
1. [#1858](https://github.com/influxdata/chronograf/pull/1858): Provide affirmative UI choice for 'auto' in DisplayOptions with new toggle-based component

## v1.3.5.0 [2017-07-27]
### Bug Fixes
1. [#1708](https://github.com/influxdata/chronograf/pull/1708): Fix z-index issue in dashboard cell context menu
1. [#1752](https://github.com/influxdata/chronograf/pull/1752): Clarify BoltPath server flag help text by making example the default path
1. [#1703](https://github.com/influxdata/chronograf/pull/1703): Fix cell name cancel not reverting to original name
1. [#1751](https://github.com/influxdata/chronograf/pull/1751): Fix typo that may have affected PagerDuty node creation in Kapacitor
1. [#1756](https://github.com/influxdata/chronograf/pull/1756): Prevent 'auto' GROUP BY as option in Kapacitor rule builder when applying a function to a field
1. [#1773](https://github.com/influxdata/chronograf/pull/1773): Prevent clipped buttons in Rule Builder, Data Explorer, and Configuration pages
1. [#1776](https://github.com/influxdata/chronograf/pull/1776): Fix JWT for the write path
1. [#1777](https://github.com/influxdata/chronograf/pull/1777): Disentangle client Kapacitor rule creation from Data Explorer query creation

### Features
1. [#1717](https://github.com/influxdata/chronograf/pull/1717): View server generated TICKscripts
1. [#1681](https://github.com/influxdata/chronograf/pull/1681): Add the ability to select Custom Time Ranges in the Hostpages, Data Explorer, and Dashboards
1. [#1752](https://github.com/influxdata/chronograf/pull/1752): Clarify BoltPath server flag help text by making example the default path
1. [#1738](https://github.com/influxdata/chronograf/pull/1738): Add shared secret JWT authorization to InfluxDB
1. [#1724](https://github.com/influxdata/chronograf/pull/1724): Add Pushover alert support
1. [#1762](https://github.com/influxdata/chronograf/pull/1762): Restore all supported Kapacitor services when creating rules, and add most optional message parameters

### UI Improvements
1. [#1707](https://github.com/influxdata/chronograf/pull/1707): Polish alerts table in status page to wrap text less
1. [#1770](https://github.com/influxdata/chronograf/pull/1770): Specify that version is for Chronograf on Configuration page
1. [#1779](https://github.com/influxdata/chronograf/pull/1779): Move custom time range indicator on cells into corner when in presentation mode
1. [#1779](https://github.com/influxdata/chronograf/pull/1779): Highlight legend "Snip" toggle when active

## v1.3.4.0 [2017-07-10]
### Bug Fixes
1. [#1612](https://github.com/influxdata/chronograf/pull/1612): Disallow writing to \_internal in the Data Explorer
1. [#1655](https://github.com/influxdata/chronograf/pull/1655): Add more than one color to Line+Stat graphs
1. [#1688](https://github.com/influxdata/chronograf/pull/1688): Fix updating Retention Policies in single-node InfluxDB instances
1. [#1689](https://github.com/influxdata/chronograf/pull/1689): Lock the width of Template Variable dropdown menus to the size of their longest option

### Features
1. [#1645](https://github.com/influxdata/chronograf/pull/1645): Add Auth0 as a supported OAuth2 provider
1. [#1660](https://github.com/influxdata/chronograf/pull/1660): Add ability to add custom links to User menu via server CLI or ENV vars
1. [#1660](https://github.com/influxdata/chronograf/pull/1660): Allow users to configure custom links on startup that will appear under the User menu in the sidebar
1. [#1674](https://github.com/influxdata/chronograf/pull/1674): Add support for Auth0 organizations
1. [#1695](https://github.com/influxdata/chronograf/pull/1695): Allow users to configure InfluxDB and Kapacitor sources on startup

### UI Improvements
1. [#1644](https://github.com/influxdata/chronograf/pull/1644): Redesign Alerts History table on Status Page to have sticky headers
1. [#1581](https://github.com/influxdata/chronograf/pull/1581): Refresh Template Variable values on Dashboard page load
1. [#1655](https://github.com/influxdata/chronograf/pull/1655): Display current version of Chronograf at the bottom of Configuration page
1. [#1655](https://github.com/influxdata/chronograf/pull/1655): Redesign Dashboards table and sort them alphabetically
1. [#1655](https://github.com/influxdata/chronograf/pull/1655): Bring design of navigation sidebar in line with Branding Documentation

## v1.3.3.3 [2017-06-21]
### Bug Fixes
1. [1651](https://github.com/influxdata/chronograf/pull/1651): Add back in x and y axes and revert some style changes on Line + Single Stat graphs

## v1.3.3.2 [2017-06-21]
### Bug Fixes

## v1.3.3.3 [2017-06-21]
### Bug Fixes
1. [1651](https://github.com/influxdata/chronograf/pull/1651): Add back in x and y axes and revert some style changes on Line + Single Stat graphs

## v1.3.3.2 [2017-06-21]
### Bug Fixes
1. [1650](https://github.com/influxdata/chronograf/pull/1650): Fix broken cpu reporting on hosts page and normalize InfluxQL

## v1.3.3.1 [2017-06-21]
### Bug Fixes
1. [#1641](https://github.com/influxdata/chronograf/pull/1641): Fix enable / disable being out of sync on Kapacitor Rules Page

### Features
1. [#1647](https://github.com/influxdata/chronograf/pull/1647): Add file uploader to Data Explorer for write protocol
### UI Improvements
1. [#1642](https://github.com/influxdata/chronograf/pull/1642): Do not prefix basepath to external link for news feed

## v1.3.3.0 [2017-06-19]

### Bug Fixes
1. [#1512](https://github.com/influxdata/chronograf/pull/1512): Prevent legend from flowing over window bottom bound
1. [#1600](https://github.com/influxdata/chronograf/pull/1600): Prevent Kapacitor configurations from having the same name
1. [#1600](https://github.com/influxdata/chronograf/pull/1600): Limit Kapacitor configuration names to 33 characters to fix display bug
1. [#1622](https://github.com/influxdata/chronograf/pull/1622): Use function selector grid in Kapacitor rule builder query maker instead of dropdown

### Features
1. [#1512](https://github.com/influxdata/chronograf/pull/1512): Synchronize vertical crosshair at same time across all graphs in a dashboard
1. [#1609](https://github.com/influxdata/chronograf/pull/1609): Add automatic GROUP BY (time) functionality to dashboards
1. [#1608](https://github.com/influxdata/chronograf/pull/1608): Add a Status Page with Recent Alerts bar graph, Recent Alerts table, News Feed, and Getting Started widgets

### UI Improvements
1. [#1512](https://github.com/influxdata/chronograf/pull/1512): When dashboard time range is changed, reset graphs that are zoomed in
1. [#1599](https://github.com/influxdata/chronograf/pull/1599): Bar graph option added to dashboard
1. [#1600](https://github.com/influxdata/chronograf/pull/1600): Redesign source management table to be more intuitive
1. [#1600](https://github.com/influxdata/chronograf/pull/1600): Redesign Line + Single Stat cells to appear more like a sparkline, and improve legibility
1. [#1639](https://github.com/influxdata/chronograf/pull/1639): Improve graph synchronization performance

## v1.3.2.1 [2017-06-06]

### Bug Fixes
1. [#1594](https://github.com/influxdata/chronograf/pull/1594): Restore Line + Single Stat styles

## v1.3.2.0 [2017-06-05]

### Bug Fixes
1. [#1530](https://github.com/influxdata/chronograf/pull/1530): Update the query config's field ordering to always match the input query
1. [#1535](https://github.com/influxdata/chronograf/pull/1535): Allow users to add functions to existing Kapacitor rules
1. [#1564](https://github.com/influxdata/chronograf/pull/1564): Fix logout menu item regression
1. [#1562](https://github.com/influxdata/chronograf/pull/1562): Fix InfluxQL parsing with multiple tag values for a tag key
1. [#1582](https://github.com/influxdata/chronograf/pull/1582): Fix load localStorage and warning UX on fresh Chronograf install
1. [#1584](https://github.com/influxdata/chronograf/pull/1584): Show submenus when the alert notification is present

### Features
  1. [#1537](https://github.com/influxdata/chronograf/pull/1537): Add UI to the Data Explorer for [writing data to InfluxDB](https://docs.influxdata.com/chronograf/latest/guides/transition-web-admin-interface/#writing-data)

### UI Improvements
  1. [#1508](https://github.com/influxdata/chronograf/pull/1508): Make the enter and escape keys perform as expected when renaming dashboards
  1. [#1524](https://github.com/influxdata/chronograf/pull/1524): Improve copy on the Kapacitor configuration page
  1. [#1549](https://github.com/influxdata/chronograf/pull/1549): Reset graph zoom when the user selects a new time range
  1. [#1544](https://github.com/influxdata/chronograf/pull/1544): Upgrade to new version of Influx Theme, and remove excess stylesheets
  1. [#1567](https://github.com/influxdata/chronograf/pull/1567): Replace the user icon with a solid style
  1. [#1561](https://github.com/influxdata/chronograf/pull/1561): Disable query save in cell editor mode if the query does not have a database, measurement, and field
  1. [#1575](https://github.com/influxdata/chronograf/pull/1575): Improve UX of applying functions to fields in the query builder
  1. [#1560](https://github.com/influxdata/chronograf/pull/1560): Apply mean to fields by default

## v1.3.1.0 [2017-05-22]

### Release notes

In versions 1.3.1+, installing a new version of Chronograf automatically clears the localStorage settings.

### Bug Fixes
  1. [#1450](https://github.com/influxdata/chronograf/pull/1450): Fix infinite spinner when `/chronograf` is a [basepath](https://docs.influxdata.com/chronograf/v1.3/administration/configuration/#p-basepath)
  1. [#1472](https://github.com/influxdata/chronograf/pull/1472): Remove the query templates dropdown from dashboard cell editor mode
  1. [#1458](https://github.com/influxdata/chronograf/pull/1458): New versions of Chronograf automatically clear localStorage settings
  1. [#1464](https://github.com/influxdata/chronograf/pull/1464): Fix the backwards sort arrows in table column headers
  1. [#1464](https://github.com/influxdata/chronograf/pull/1464): Fix the loading spinner on graphs
  1. [#1485](https://github.com/influxdata/chronograf/pull/1485): Filter out any template variable values that are empty, whitespace, or duplicates
  1. [#1484](https://github.com/influxdata/chronograf/pull/1484): Allow user to select SingleStat as Visualization Type before adding any queries and continue to be able to click Add Query
  1. [#1349](https://github.com/influxdata/chronograf/pull/1349): Add query for windows uptime
  1. [#1484](https://github.com/influxdata/chronograf/pull/1484): Allow users to click the add query button after selecting singleStat as the [visualization type](https://docs.influxdata.com/chronograf/v1.3/troubleshooting/frequently-asked-questions/#what-visualization-types-does-chronograf-support)
  1. [#1349](https://github.com/influxdata/chronograf/pull/1349): Add a query for windows uptime - thank you, @brianbaker!

### Features
  1. [#1477](https://github.com/influxdata/chronograf/pull/1477): Add log [event handler](https://docs.influxdata.com/chronograf/v1.3/troubleshooting/frequently-asked-questions/#what-kapacitor-event-handlers-are-supported-in-chronograf) - thank you, @mpchadwick!
  1. [#1491](https://github.com/influxdata/chronograf/pull/1491): Update Go (golang) vendoring to dep and committed vendor directory
  1. [#1500](https://github.com/influxdata/chronograf/pull/1500): Add autocomplete functionality to [template variable](https://docs.influxdata.com/chronograf/v1.3/guides/dashboard-template-variables/) dropdowns

### UI Improvements
  1. [#1451](https://github.com/influxdata/chronograf/pull/1451): Refactor scrollbars to support non-webkit browsers
  1. [#1453](https://github.com/influxdata/chronograf/pull/1453): Increase the query builder's default height in cell editor mode and in the data explorer
  1. [#1453](https://github.com/influxdata/chronograf/pull/1453): Give QueryMaker a greater initial height than Visualization
  1. [#1475](https://github.com/influxdata/chronograf/pull/1475): Add ability to toggle visibility of the Template Control Bar
  1. [#1464](https://github.com/influxdata/chronograf/pull/1464): Make the [template variables](https://docs.influxdata.com/chronograf/v1.3/guides/dashboard-template-variables/) manager more space efficient
  1. [#1464](https://github.com/influxdata/chronograf/pull/1464): Add page spinners to pages that did not have them
  1. [#1464](https://github.com/influxdata/chronograf/pull/1464): Denote which source is connected in the sources table
  1. [#1464](https://github.com/influxdata/chronograf/pull/1464): Make the logout button consistent with design
  1. [#1478](https://github.com/influxdata/chronograf/pull/1478): Use milliseconds in the InfluxDB dashboard instead of nanoseconds
  1. [#1498](https://github.com/influxdata/chronograf/pull/1498): Notify users when local settings are cleared

## v1.3.0 [2017-05-09]

### Bug Fixes
  1. [#1364](https://github.com/influxdata/chronograf/pull/1364): Fix the link to home when using the `--basepath` option
  1. [#1370](https://github.com/influxdata/chronograf/pull/1370): Remove the notification to login on the login page
  1. [#1376](https://github.com/influxdata/chronograf/pull/1376): Support queries that perform math on functions
  1. [#1399](https://github.com/influxdata/chronograf/pull/1399): Prevent the creation of blank template variables
  1. [#1406](https://github.com/influxdata/chronograf/pull/1406): Ensure thresholds for Kapacitor Rule Alerts appear on page load
  1. [#1412](https://github.com/influxdata/chronograf/pull/1412): Update the Kapacitor configuration page when the configuration changes
  1. [#1407](https://github.com/influxdata/chronograf/pull/1407): Fix Authentication when using Chronograf with a set `basepath`
  1. [#1417](https://github.com/influxdata/chronograf/pull/1417): Support escaping from presentation mode in Safari
  1. [#1365](https://github.com/influxdata/chronograf/pull/1365): Show red indicator on Hosts Page for an offline host
  1. [#1379](https://github.com/influxdata/chronograf/pull/1379): Re-implement level colors on the alerts page
  1. [#1433](https://github.com/influxdata/chronograf/pull/1433): Fix router bug introduced by upgrading to react-router v3.0
  1. [#1435](https://github.com/influxdata/chronograf/pull/1435): Show legend on Line+Stat visualization type
  1. [#1436](https://github.com/influxdata/chronograf/pull/1436): Prevent queries with `:dashboardTime:` from breaking the query builder

### Features
  1. [#1382](https://github.com/influxdata/chronograf/pull/1382): Add line-protocol proxy for InfluxDB/InfluxEnterprise Cluster data sources
  1. [#1391](https://github.com/influxdata/chronograf/pull/1391): Add `:dashboardTime:` to support cell-specific time ranges on dashboards
  1. [#1201](https://github.com/influxdata/chronograf/pull/1201): Add support for enabling and disabling TICKscripts that were created outside Chronograf
  1. [#1401](https://github.com/influxdata/chronograf/pull/1401): Allow users to delete Kapacitor configurations

### UI Improvements
  1. [#1378](https://github.com/influxdata/chronograf/pull/1378): Save user-provided relative time ranges in cells
  1. [#1373](https://github.com/influxdata/chronograf/pull/1373): Improve how cell legends and options appear on dashboards
  1. [#1385](https://github.com/influxdata/chronograf/pull/1385): Combine the measurements and tags columns in the Data Explorer and implement a new design for applying functions to fields
  1. [#602](https://github.com/influxdata/chronograf/pull/602): Normalize the terminology in Chronograf
  1. [#1392](https://github.com/influxdata/chronograf/pull/1392): Make overlays full-screen
  1. [#1395](https://github.com/influxdata/chronograf/pull/1395):Change the default global time range to past 1 hour
  1. [#1439](https://github.com/influxdata/chronograf/pull/1439): Add Source Indicator icon to the Configuration and Admin pages

## v1.2.0-beta10 [2017-04-28]

### Bug Fixes
  1. [#1337](https://github.com/influxdata/chronograf/pull/1337): Add support for blank hostnames on the Host List page
  1. [#1340](https://github.com/influxdata/chronograf/pull/1340): Fix case where the Explorer and cell editor falsely assumed there was no active query
  1. [#1338](https://github.com/influxdata/chronograf/pull/1338): Require url and name when adding a new source
  1. [#1348](https://github.com/influxdata/chronograf/pull/1348): Fix broken `Add Kapacitor` link on the Alerts page - thank you, @nickysemenza

### Features

  1. [#1154](https://github.com/influxdata/chronograf/issues/1154): Add template variables to Chronograf's customized dashboards
  1. [#1351](https://github.com/influxdata/chronograf/pull/1351): Add a canned dashboard for [phpfpm](https://github.com/influxdata/telegraf/tree/master/plugins/inputs/phpfpm) - thank you, @nickysemenza

### UI Improvements
  1. [#1335](https://github.com/influxdata/chronograf/pull/1335): Improve UX for sanitized Kapacitor event handler settings
  1. [#1342](https://github.com/influxdata/chronograf/pull/1342): Fix DB Management's abrupt database sort; only sort databases after refresh/returning to page
  1. [#1344](https://github.com/influxdata/chronograf/pull/1344): Remove the empty, default Kubernetes dashboard
  1. [#1340](https://github.com/influxdata/chronograf/pull/1340): Automatically switch to table view the query is a meta query

## v1.2.0-beta9 [2017-04-21]

### Bug Fixes
  1. [#1257](https://github.com/influxdata/chronograf/issues/1257): Fix function selection in the query builder
  1. [#1244](https://github.com/influxdata/chronograf/pull/1244): Fix the environment variable name for Google client secret
  1. [#1269](https://github.com/influxdata/chronograf/issues/1269): Add more functionality to the explorer's query generation process
  1. [#1318](https://github.com/influxdata/chronograf/issues/1318): Fix JWT refresh for auth-durations of zero and less than five minutes
  1. [#1332](https://github.com/influxdata/chronograf/pull/1332): Remove table toggle from dashboard visualization
  1. [#1335](https://github.com/influxdata/chronograf/pull/1335): Improve UX for sanitized kapacitor settings


### Features
  1. [#1292](https://github.com/influxdata/chronograf/pull/1292): Introduce Template Variable Manager
  1. [#1232](https://github.com/influxdata/chronograf/pull/1232): Fuse the query builder and raw query editor
  1. [#1265](https://github.com/influxdata/chronograf/pull/1265): Refactor the router to use auth and force /login route when auth expires
  1. [#1286](https://github.com/influxdata/chronograf/pull/1286): Add refreshing JWTs for authentication
  1. [#1316](https://github.com/influxdata/chronograf/pull/1316): Add templates API scoped within a dashboard
  1. [#1311](https://github.com/influxdata/chronograf/pull/1311): Display currently selected values in TVControlBar
  1. [#1315](https://github.com/influxdata/chronograf/pull/1315): Send selected TV values to proxy
  1. [#1302](https://github.com/influxdata/chronograf/pull/1302): Add support for multiple Kapacitors per InfluxDB source

### UI Improvements
  1. [#1259](https://github.com/influxdata/chronograf/pull/1259): Add a default display for empty dashboard
  1. [#1258](https://github.com/influxdata/chronograf/pull/1258): Display Kapacitor alert endpoint options as radio button group
  1. [#1321](https://github.com/influxdata/chronograf/pull/1321): Add yellow color to UI, Query Editor warnings are now appropriately colored

## v1.2.0-beta8 [2017-04-07]

### Bug Fixes
  1. [#1104](https://github.com/influxdata/chronograf/pull/1104): Fix Windows hosts on the host list page
  1. [#1125](https://github.com/influxdata/chronograf/pull/1125): Show cell name when editing dashboard cells
  1. [#1134](https://github.com/influxdata/chronograf/pull/1134): Fix Enterprise Kapacitor authentication
  1. [#1142](https://github.com/influxdata/chronograf/pull/1142): Fix Telegram Kapacitor configuration to display the correct disableNotification setting
  1. [#1124](https://github.com/influxdata/chronograf/pull/1124): Fix broken graph spinner in the explorer and when editing dashboard cells
  1. [#1124](https://github.com/influxdata/chronograf/pull/1124): Fix obscured legends in dashboards
  1. [#1149](https://github.com/influxdata/chronograf/pull/1149): Exit presentation mode on dashboards when using the browser back button
  1. [#1152](https://github.com/influxdata/chronograf/pull/1152): Widen single column results in the explorer
  1. [#1164](https://github.com/influxdata/chronograf/pull/1164): Restore ability to save raw queries to a dashboard cell
  1. [#1115](https://github.com/influxdata/chronograf/pull/1115): Fix `--basepath` issue where content would fail to render under certain circumstances
  1. [#1173](https://github.com/influxdata/chronograf/pull/1173): Actually save emails in Kapacitor alerts
  1. [#1178](https://github.com/influxdata/chronograf/pull/1178): Ensure Safari renders the explorer and CellEditorOverlay correctly
  1. [#1182](https://github.com/influxdata/chronograf/pull/1182): Fix empty tags for non-default retention policies
  1. [#1179](https://github.com/influxdata/chronograf/pull/1179): Render databases without retention policies on the admin page
  1. [#1128](https://github.com/influxdata/chronograf/pull/1128): Fix dashboard cell repositioning 👻
  1. [#1189](https://github.com/influxdata/chronograf/pull/1189): Improve dashboard cell renaming UX
  1. [#1202](https://github.com/influxdata/chronograf/pull/1202): Fix server returning unquoted InfluxQL keyword identifiers (e.g. `mean(count)`)
  1. [#1203](https://github.com/influxdata/chronograf/pull/1203): Fix redirect with authentication in Chronograf for InfluxEnterprise
  1. [#1095](https://github.com/influxdata/chronograf/pull/1095): Restore the logout button
  1. [#1209](https://github.com/influxdata/chronograf/pull/1209): Ask for the HipChat subdomain instead of the entire HipChat URL in the HipChat Kapacitor configuration
  1. [#1223](https://github.com/influxdata/chronograf/pull/1223): Use vhost as Chronograf's proxy to Kapacitor
  1. [#1205](https://github.com/influxdata/chronograf/pull/1205): Allow initial source to be an InfluxEnterprise source

### Features
  1. [#1112](https://github.com/influxdata/chronograf/pull/1112): Add ability to delete a dashboard
  1. [#1120](https://github.com/influxdata/chronograf/pull/1120): Allow admins to update user passwords
  1. [#1129](https://github.com/influxdata/chronograf/pull/1129): Allow InfluxDB and Kapacitor configuration via environment vars or CLI options
  1. [#1130](https://github.com/influxdata/chronograf/pull/1130): Add loading spinner to the alert history page
  1. [#1168](https://github.com/influxdata/chronograf/pull/1168): Expand support for `--basepath` on some load balancers
  1. [#1204](https://github.com/influxdata/chronograf/pull/1204): Add Slack channel per Kapacitor alert rule configuration
  1. [#1119](https://github.com/influxdata/chronograf/pull/1119): Add new auth duration CLI option; add client heartbeat
  1. [#1207](https://github.com/influxdata/chronograf/pull/1207): Add support for custom OAuth2 providers
  1. [#1212](https://github.com/influxdata/chronograf/pull/1212): Add meta query templates and loading animation to the RawQueryEditor
  1. [#1221](https://github.com/influxdata/chronograf/pull/1221): Remove the default query from empty cells on dashboards
  1. [#1101](https://github.com/influxdata/chronograf/pull/1101): Compress InfluxQL responses with gzip

### UI Improvements
  1. [#1132](https://github.com/influxdata/chronograf/pull/1132): Show blue strip next to active tab on the sidebar
  1. [#1135](https://github.com/influxdata/chronograf/pull/1135): Clarify Kapacitor alert configuration for Telegram
  1. [#1137](https://github.com/influxdata/chronograf/pull/1137): Clarify Kapacitor alert configuration for HipChat
  1. [#1136](https://github.com/influxdata/chronograf/pull/1136): Remove series highlighting in line graphs
  1. [#1124](https://github.com/influxdata/chronograf/pull/1124): Polish UI:
    * Polish dashboard cell drag interaction
    * Use Hover-To-Reveal UI pattern in all tables
    * Clarify source Indicator & Graph Tips
    * Improve DB Management page UI
  1. [#1187](https://github.com/influxdata/chronograf/pull/1187): Replace kill query confirmation modal with confirm buttons
  1. [#1185](https://github.com/influxdata/chronograf/pull/1185): Alphabetically sort databases and retention policies on the admin page
  1. [#1199](https://github.com/influxdata/chronograf/pull/1199): Move rename cell functionality to cell dropdown menu
  1. [#1211](https://github.com/influxdata/chronograf/pull/1211): Reverse the positioning of the graph visualization and the query builder on the Data Explorer page
  1. [#1222](https://github.com/influxdata/chronograf/pull/1222): Isolate cell repositioning to just those affected by adding a new cell

## v1.2.0-beta7 [2017-03-28]
### Bug Fixes
  1. [#1008](https://github.com/influxdata/chronograf/issues/1008): Fix unexpected redirection to create sources page when deleting a source
  1. [#1067](https://github.com/influxdata/chronograf/issues/1067): Fix issue creating retention policies
  1. [#1068](https://github.com/influxdata/chronograf/issues/1068): Fix issue deleting databases
  1. [#1078](https://github.com/influxdata/chronograf/issues/1078): Fix cell resizing in dashboards
  1. [#1070](https://github.com/influxdata/chronograf/issues/1070): Save GROUP BY tag(s) clauses on dashboards
  1. [#1086](https://github.com/influxdata/chronograf/issues/1086): Fix validation for deleting databases

### Features

### UI Improvements
  1. [#1092](https://github.com/influxdata/chronograf/pull/1092): Persist and render Dashboard Cell groupby queries


## v1.2.0-beta6 [2017-03-24]

### Bug Fixes
  1. [#1065](https://github.com/influxdata/chronograf/pull/1065): Add functionality to the `save` and `cancel` buttons on editable dashboards
  2. [#1069](https://github.com/influxdata/chronograf/pull/1069): Make graphs on pre-created dashboards un-editable
  3. [#1085](https://github.com/influxdata/chronograf/pull/1085): Make graphs resizable again
  4. [#1087](https://github.com/influxdata/chronograf/pull/1087): Hosts page now displays proper loading, host count, and error messages.

### Features
  1. [#1056](https://github.com/influxdata/chronograf/pull/1056): Add ability to add a dashboard cell
  2. [#1020](https://github.com/influxdata/chronograf/pull/1020): Allow users to edit cell names on dashboards
  3. [#1015](https://github.com/influxdata/chronograf/pull/1015): Add ability to edit a dashboard cell
  4. [#832](https://github.com/influxdata/chronograf/issues/832): Add a database and retention policy management page
  5. [#1035](https://github.com/influxdata/chronograf/pull/1035): Add ability to move and edit queries between raw InfluxQL mode and Query Builder mode

### UI Improvements

## v1.2.0-beta5 [2017-03-10]

### Bug Fixes
  1. [#936](https://github.com/influxdata/chronograf/pull/936): Fix leaking sockets for InfluxQL queries
  2. [#967](https://github.com/influxdata/chronograf/pull/967): Fix flash of empty graph on auto-refresh when no results were previously returned from a query
  3. [#968](https://github.com/influxdata/chronograf/issue/968): Fix wrong database used in dashboards

### Features
  1. [#993](https://github.com/influxdata/chronograf/pull/993): Add Admin page for managing users, roles, and permissions for [OSS InfluxDB](https://github.com/influxdata/influxdb) and InfluxData's [Enterprise](https://docs.influxdata.com/enterprise/v1.2/) product
  2. [#993](https://github.com/influxdata/chronograf/pull/993): Add Query Management features including the ability to view active queries and stop queries

### UI Improvements
  1. [#989](https://github.com/influxdata/chronograf/pull/989) Add a canned dashboard for mesos
  2. [#993](https://github.com/influxdata/chronograf/pull/993): Improve the multi-select dropdown
  3. [#993](https://github.com/influxdata/chronograf/pull/993): Provide better error information to users

## v1.2.0-beta4 [2017-02-24]

### Bug Fixes
  1. [#882](https://github.com/influxdata/chronograf/pull/882): Fix y-axis graph padding
  2. [#907](https://github.com/influxdata/chronograf/pull/907): Fix react-router warning
  3. [#926](https://github.com/influxdata/chronograf/pull/926): Fix Kapacitor RuleGraph display

### Features
  1. [#873](https://github.com/influxdata/chronograf/pull/873): Add [TLS](https://github.com/influxdata/chronograf/blob/master/docs/tls.md) support
  2. [#885](https://github.com/influxdata/chronograf/issues/885): Add presentation mode to the dashboard page
  3. [#891](https://github.com/influxdata/chronograf/issues/891): Make dashboard visualizations draggable
  4. [#892](https://github.com/influxdata/chronograf/issues/891): Make dashboard visualizations resizable
  5. [#893](https://github.com/influxdata/chronograf/issues/893): Persist dashboard visualization position
  6. [#922](https://github.com/influxdata/chronograf/issues/922): Additional OAuth2 support for [Heroku](https://github.com/influxdata/chronograf/blob/master/docs/auth.md#heroku) and [Google](https://github.com/influxdata/chronograf/blob/master/docs/auth.md#google)
  7. [#781](https://github.com/influxdata/chronograf/issues/781): Add global auto-refresh dropdown to all graph dashboards

### UI Improvements
  1. [#905](https://github.com/influxdata/chronograf/pull/905): Make scroll bar thumb element bigger
  2. [#917](https://github.com/influxdata/chronograf/pull/917): Simplify the sidebar
  3. [#920](https://github.com/influxdata/chronograf/pull/920): Display stacked and step plot graph types
  4. [#851](https://github.com/influxdata/chronograf/pull/851): Add configuration for [InfluxEnterprise](https://portal.influxdata.com/) meta nodes
  5. [#916](https://github.com/influxdata/chronograf/pull/916): Dynamically scale font size based on resolution

## v1.2.0-beta3 [2017-02-15]

### Bug Fixes
  1. [#879](https://github.com/influxdata/chronograf/pull/879): Fix several Kapacitor configuration page state bugs: [#875](https://github.com/influxdata/chronograf/issues/875), [#876](https://github.com/influxdata/chronograf/issues/876), [#878](https://github.com/influxdata/chronograf/issues/878)
  2. [#872](https://github.com/influxdata/chronograf/pull/872): Fix incorrect data source response

### Features
  1. [#896](https://github.com/influxdata/chronograf/pull/896) Add more docker stats

## v1.2.0-beta2 [2017-02-10]

### Bug Fixes
  1. [#865](https://github.com/influxdata/chronograf/issues/865): Support for String fields compare Kapacitor rules in Chronograf UI

### Features
  1. [#838](https://github.com/influxdata/chronograf/issues/838): Add [detail node](https://docs.influxdata.com/kapacitor/latest/nodes/alert_node/#details) to Kapacitor alerts
  2. [#847](https://github.com/influxdata/chronograf/issues/847): Enable and disable Kapacitor alerts from the alert manager page
  3. [#853](https://github.com/influxdata/chronograf/issues/853): Update builds to use yarn over npm install
  4. [#860](https://github.com/influxdata/chronograf/issues/860): Add gzip encoding and caching of static assets to server
  5. [#864](https://github.com/influxdata/chronograf/issues/864): Add support to Kapacitor rule alert configuration for:
    - HTTP
    - TCP
    - Exec
    - SMTP
    - Alerta

### UI Improvements
  1. [#822](https://github.com/influxdata/chronograf/issues/822): Simplify and improve the layout of the Data Explorer
    - The Data Explorer's intention and purpose has always been the ad hoc and ephemeral exploration of your schema and data.
      The concept of `Exploration` sessions and `Panels` betrayed this initial intention. The DE turned into a "poor man's"
      dashboarding tool. In turn, this introduced complexity in the code and the UI. In the future if I want to save, manipulate,
      and view multiple visualizations this will be done more efficiently and effectively in our dashboarding solution.

## v1.2.0-beta1 [2017-01-27]

### Bug Fixes
  1. [#788](https://github.com/influxdata/chronograf/pull/788): Fix missing fields in data explorer when using non-default retention policy
  2. [#774](https://github.com/influxdata/chronograf/issues/774): Fix gaps in layouts for hosts

### Features
  1. [#779](https://github.com/influxdata/chronograf/issues/779): Add layout for telegraf's diskio system plugin
  2. [#810](https://github.com/influxdata/chronograf/issues/810): Add layout for telegraf's net system plugin
  3. [#811](https://github.com/influxdata/chronograf/issues/811): Add layout for telegraf's procstat plugin
  4. [#737](https://github.com/influxdata/chronograf/issues/737): Add GUI for OpsGenie kapacitor alert service
  5. [#814](https://github.com/influxdata/chronograf/issues/814): Allows Chronograf to be mounted under any arbitrary URL path using the `--basepath` flag.

## v1.1.0-beta6 [2017-01-13]
### Bug Fixes
  1. [#748](https://github.com/influxdata/chronograf/pull/748): Fix missing kapacitors on source index page
  2. [#755](https://github.com/influxdata/chronograf/pull/755): Fix kapacitor basic auth proxying
  3. [#704](https://github.com/influxdata/chronograf/issues/704): Fix RPM and DEB install script and systemd unit file

### Features
  1. [#660](https://github.com/influxdata/chronograf/issues/660): Add option to accept any certificate from InfluxDB
  2. [#733](https://github.com/influxdata/chronograf/pull/733): Add optional Github organization membership checks to authentication
  3. [#564](https://github.com/influxdata/chronograf/issues/564): Add RabbitMQ pre-canned layout
  4. [#706](https://github.com/influxdata/chronograf/issues/706): Alerts on threshold where value is inside of range
  5. [#707](https://github.com/influxdata/chronograf/issues/707): Alerts on threshold where value is outside of range
  6. [#772](https://github.com/influxdata/chronograf/pull/772): Add X-Chronograf-Version header to all requests

### UI Improvements
  1. [#766](https://github.com/influxdata/chronograf/pull/766): Add click-to-insert functionality to rule message templates

## v1.1.0-beta5 [2017-01-05]

### Bug Fixes
  1. [#693](https://github.com/influxdata/chronograf/issues/693): Fix corrupted MongoDB pre-canned layout
  2. [#714](https://github.com/influxdata/chronograf/issues/714): Relative rules check data in the wrong direction
  3. [#718](https://github.com/influxdata/chronograf/issues/718): Fix bug that stopped apps from displaying

## v1.1.0-beta4 [2016-12-30]

### Features
  1. [#691](https://github.com/influxdata/chronograf/issues/691): Add server-side dashboard API
  2. [#709](https://github.com/influxdata/chronograf/pull/709): Add kapacitor range alerting to API
  3. [#672](https://github.com/influxdata/chronograf/pull/672): Added visual indicator for down hosts
  4. [#612](https://github.com/influxdata/chronograf/issues/612): Add dashboard menu

### Bug Fixes
  1. [679](https://github.com/influxdata/chronograf/issues/679): Fix version display

## v1.1.0-beta3 [2016-12-16]

### Features
  1. [#610](https://github.com/influxdata/chronograf/issues/610): Add ability to edit raw text queries in the Data Explorer

### UI Improvements
  1. [#688](https://github.com/influxdata/chronograf/issues/688): Add ability to visually distinguish queries in the Data Explorer
  1. [#618](https://github.com/influxdata/chronograf/issues/618): Add measurement name and field key to the query tab in the Data Explorer
  1. [#698](https://github.com/influxdata/chronograf/issues/698): Add color differentiation for Kapacitor alert levels
  1. [#698](https://github.com/influxdata/chronograf/issues/698): Clarify an empty Kapacitor configuration on the InfluxDB Sources page
  1. [#676](https://github.com/influxdata/chronograf/issues/676): Streamline the function selector in the Data Explorer

### Bug Fixes
  1. [#652](https://github.com/influxdata/chronograf/issues/652),[#670](https://github.com/influxdata/chronograf/issues/670): Allow text selecting in text box inputs
  2. [#679](https://github.com/influxdata/chronograf/issues/679): Add version information to the nightly builds
  3. [#675](https://github.com/influxdata/chronograf/issues/675): Fix user flow for Kapacitor connect

## v1.1.0-beta2 [2016-12-09]

### Features
  1. [#624](https://github.com/influxdata/chronograf/issues/624): Add time range selection to kapacitor alert rules
  1. Update Go to 1.7.4

### Bug Fixes
  1. [#664](https://github.com/influxdata/chronograf/issues/664): Fix Content-Type of single-page app to always be text/html
  1. [#671](https://github.com/influxdata/chronograf/issues/671): Fix multiple influxdb source freezing page

## v1.1.0-beta1 [2016-12-06]
### Layouts
  1. [#575](https://github.com/influxdata/chronograf/issues/556): Varnish Layout
  2. [#535](https://github.com/influxdata/chronograf/issues/535): Elasticsearch Layout

### Features
  1. [#565](https://github.com/influxdata/chronograf/issues/565) [#246](https://github.com/influxdata/chronograf/issues/246) [#234](https://github.com/influxdata/chronograf/issues/234) [#311](https://github.com/influxdata/chronograf/issues/311) Github Oauth login
  2. [#487](https://github.com/influxdata/chronograf/issues/487): Warn users if they are using a kapacitor instance that is configured to use an influxdb instance that does not match the current source
  3. [#597](https://github.com/influxdata/chronograf/issues/597): Filter host by series tags
  4. [#568](https://github.com/influxdata/chronograf/issues/568): [#569](https://github.com/influxdata/chronograf/issues/569): Add support for multiple y-axis, labels, and ranges
  5. [#605](https://github.com/influxdata/chronograf/issues/605): Singlestat visualization type in host view
  5. [#607](https://github.com/influxdata/chronograf/issues/607): Singlestat and line graph visualization type in host view

### Bug Fixes
  1. [#536](https://github.com/influxdata/chronograf/issues/536) Redirect the user to the kapacitor config screen if they are attempting to view or edit alerts without a configured kapacitor
  2. [#539](https://github.com/influxdata/chronograf/issues/539) Zoom works only on the first graph of a layout
  3. [#494](https://github.com/influxdata/chronograf/issues/494) Layouts should only be displayed when the measurement is present
  4. [#588](https://github.com/influxdata/chronograf/issues/588) Unable to connect to source
  5. [#586](https://github.com/influxdata/chronograf/issues/586) Allow telegraf database in non-default locations
  6. [#542](https://github.com/influxdata/chronograf/issues/542) Graphs in layouts do not show up in the order of the layout definition
  7. [#574](https://github.com/influxdata/chronograf/issues/574): Fix broken graphs on Postgres Layouts by adding aggregates
  8. [#644](https://github.com/influxdata/chronograf/pull/644): Fix bug that stopped apps from displaying
  9. [#510](https://github.com/influxdata/chronograf/issues/510): Fix connect button

## v1.1-alpha [2016-11-14]

### Release Notes

This is the initial alpha release of Chronograf 1.1.<|MERGE_RESOLUTION|>--- conflicted
+++ resolved
@@ -2,11 +2,9 @@
 ### Bug Fixes
 1. [#1886](https://github.com/influxdata/chronograf/pull/1886): Fix limit of 100 alert rules on alert rules page
 1. [#1930](https://github.com/influxdata/chronograf/pull/1930): Fix graphs when y-values are constant
-<<<<<<< HEAD
 1. [#1947](https://github.com/influxdata/chronograf/pull/1947): Fix DataExplorer crash if field property not present on queryConfig
-=======
 1. [#1943](https://github.com/influxdata/chronograf/pull/1943): Fix inability to add kapacitor from source page on fresh install
->>>>>>> 0858d3a6
+
 
 
 ### Features
