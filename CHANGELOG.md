--- conflicted
+++ resolved
@@ -2,16 +2,13 @@
 
 ### Bug Fixes
   1. [#1450](https://github.com/influxdata/chronograf/pull/1450): Fix infinite spinner when using "/chronograf" as a basepath
-<<<<<<< HEAD
-  1. [#1428](https://github.com/influxdata/chronograf/issues/1428): Prevent Meta Queries dropdown from appearing in the Cell Editor Overlay
-=======
+  1. [#1428](https://github.com/influxdata/chronograf/issues/1428): Prevent Query Templates dropdown from appearing in the Cell Editor Overlay
   1. [#1458](https://github.com/influxdata/chronograf/pull/1458): New versions of Chronograf will automatically clear localStorage settings until further notice.
   1. [#1455](https://github.com/influxdata/chronograf/issues/1455): Fix backwards sort arrows in tables
   1. [#1423](https://github.com/influxdata/chronograf/issues/1423): Make logout nav item consistent with design
   1. [#1426](https://github.com/influxdata/chronograf/issues/1426): Fix graph loading spinner
   1. [#1485](https://github.com/influxdata/chronograf/pull/1485): Filter out any template variable values that are empty, whitespace, or duplicates
   1. [#1484](https://github.com/influxdata/chronograf/pull/1484): Allow user to select SingleStat as Visualization Type before adding any queries and continue to be able to click Add Query
->>>>>>> 7f193593
 
 ### Features
   1. [#1477](https://github.com/influxdata/chronograf/pull/1477): Add ability to log alerts
