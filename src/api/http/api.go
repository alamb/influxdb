package http

import (
	"cluster"
	log "code.google.com/p/log4go"
	. "common"
	"coordinator"
	"crypto/tls"
	"encoding/base64"
	"encoding/json"
	"errors"
	"fmt"
	"github.com/bmizerany/pat"
	"io/ioutil"
	"net"
	libhttp "net/http"
	"path/filepath"
	"protocol"
	"strconv"
	"strings"
	"time"
)

type HttpServer struct {
	conn           net.Listener
	sslConn        net.Listener
	httpPort       string
	httpSslPort    string
	httpSslCert    string
	adminAssetsDir string
	coordinator    coordinator.Coordinator
	userManager    coordinator.UserManager
	shutdown       chan bool
	clusterConfig  *cluster.ClusterConfiguration
	raftServer     *coordinator.RaftServer
}

func NewHttpServer(httpPort string, adminAssetsDir string, theCoordinator coordinator.Coordinator, userManager coordinator.UserManager, clusterConfig *cluster.ClusterConfiguration, raftServer *coordinator.RaftServer) *HttpServer {
	self := &HttpServer{}
	self.httpPort = httpPort
	self.adminAssetsDir = adminAssetsDir
	self.coordinator = theCoordinator
	self.userManager = userManager
	self.shutdown = make(chan bool, 2)
	self.clusterConfig = clusterConfig
	self.raftServer = raftServer
	return self
}

func (self *HttpServer) EnableSsl(addr, certPath string) {
	if addr == "" || certPath == "" {
		// don't enable ssl unless both the address and the certificate
		// path aren't empty
		log.Info("Ssl will be disabled since the ssl port or certificate path weren't set")
		return
	}

	self.httpSslPort = addr
	self.httpSslCert = certPath
	return
}

func (self *HttpServer) ListenAndServe() {
	var err error
	if self.httpPort != "" {
		self.conn, err = net.Listen("tcp", self.httpPort)
		if err != nil {
			log.Error("Listen: ", err)
		}
	}
	self.Serve(self.conn)
}

func (self *HttpServer) registerEndpoint(p *pat.PatternServeMux, method string, pattern string, f libhttp.HandlerFunc) {
	switch method {
	case "get":
		p.Get(pattern, CorsHeaderHandler(f))
	case "post":
		p.Post(pattern, CorsHeaderHandler(f))
	case "del":
		p.Del(pattern, CorsHeaderHandler(f))
	}
	p.Options(pattern, CorsHeaderHandler(self.sendCrossOriginHeader))
}

func (self *HttpServer) Serve(listener net.Listener) {
	defer func() { self.shutdown <- true }()

	self.conn = listener
	p := pat.New()

	// Run the given query and return an array of series or a chunked response
	// with each batch of points we get back
	self.registerEndpoint(p, "get", "/db/:db/series", self.query)

	// Write points to the given database
	self.registerEndpoint(p, "post", "/db/:db/series", self.writePoints)
	self.registerEndpoint(p, "del", "/db/:db/series/:series", self.dropSeries)
	self.registerEndpoint(p, "get", "/db", self.listDatabases)
	self.registerEndpoint(p, "post", "/db", self.createDatabase)
	self.registerEndpoint(p, "del", "/db/:name", self.dropDatabase)

	// cluster admins management interface
	self.registerEndpoint(p, "get", "/cluster_admins", self.listClusterAdmins)
	self.registerEndpoint(p, "get", "/cluster_admins/authenticate", self.authenticateClusterAdmin)
	self.registerEndpoint(p, "post", "/cluster_admins", self.createClusterAdmin)
	self.registerEndpoint(p, "post", "/cluster_admins/:user", self.updateClusterAdmin)
	self.registerEndpoint(p, "del", "/cluster_admins/:user", self.deleteClusterAdmin)

	// db users management interface
	self.registerEndpoint(p, "get", "/db/:db/authenticate", self.authenticateDbUser)
	self.registerEndpoint(p, "get", "/db/:db/users", self.listDbUsers)
	self.registerEndpoint(p, "post", "/db/:db/users", self.createDbUser)
	self.registerEndpoint(p, "get", "/db/:db/users/:user", self.showDbUser)
	self.registerEndpoint(p, "del", "/db/:db/users/:user", self.deleteDbUser)
	self.registerEndpoint(p, "post", "/db/:db/users/:user", self.updateDbUser)

	// continuous queries management interface
	self.registerEndpoint(p, "get", "/db/:db/continuous_queries", self.listDbContinuousQueries)
	self.registerEndpoint(p, "post", "/db/:db/continuous_queries", self.createDbContinuousQueries)
	self.registerEndpoint(p, "del", "/db/:db/continuous_queries/:id", self.deleteDbContinuousQueries)

	// healthcheck
	self.registerEndpoint(p, "get", "/ping", self.ping)

	// force a raft log compaction
	self.registerEndpoint(p, "post", "/raft/force_compaction", self.forceRaftCompaction)

	// fetch current list of available interfaces
	self.registerEndpoint(p, "get", "/interfaces", self.listInterfaces)

	// cluster config endpoints
	self.registerEndpoint(p, "get", "/cluster/servers", self.listServers)
	self.registerEndpoint(p, "post", "/cluster/shards", self.createShard)
	self.registerEndpoint(p, "get", "/cluster/shards", self.getShards)
	self.registerEndpoint(p, "del", "/cluster/shards/:id", self.dropShard)

	go self.startSsl(p)

	if listener == nil {
		return
	}

	if err := libhttp.Serve(listener, p); err != nil && !strings.Contains(err.Error(), "closed network") {
		panic(err)
	}
}

func (self *HttpServer) startSsl(p *pat.PatternServeMux) {
	defer func() { self.shutdown <- true }()

	// return if the ssl port or cert weren't set
	if self.httpSslPort == "" || self.httpSslCert == "" {
		return
	}

	log.Info("Starting SSL api on port %s using certificate in %s", self.httpSslPort, self.httpSslCert)

	cert, err := tls.LoadX509KeyPair(self.httpSslCert, self.httpSslCert)
	if err != nil {
		panic(err)
	}

	self.sslConn, err = tls.Listen("tcp", self.httpSslPort, &tls.Config{
		Certificates: []tls.Certificate{cert},
	})
	if err != nil {
		panic(err)
	}

	if err := libhttp.Serve(self.sslConn, p); err != nil && !strings.Contains(err.Error(), "closed network") {
		panic(err)
	}
}

func (self *HttpServer) Close() {
	if self.conn != nil {
		log.Info("Closing http server")
		self.conn.Close()
		log.Info("Waiting for all requests to finish before killing the process")
		for i := 0; i < 2; i++ {
			select {
			case <-time.After(time.Second * 5):
				log.Error("There seems to be a hanging request. Closing anyway")
			case <-self.shutdown:
			}
		}
	}
}

type Writer interface {
	yield(*protocol.Series) error
	done()
}

type AllPointsWriter struct {
	memSeries map[string]*protocol.Series
	w         libhttp.ResponseWriter
	precision TimePrecision
}

func (self *AllPointsWriter) yield(series *protocol.Series) error {
	oldSeries := self.memSeries[*series.Name]
	if oldSeries == nil {
		self.memSeries[*series.Name] = series
		return nil
	}

	oldSeries.Points = append(oldSeries.Points, series.Points...)
	return nil
}

func (self *AllPointsWriter) done() {
	data, err := serializeMultipleSeries(self.memSeries, self.precision)
	if err != nil {
		self.w.WriteHeader(libhttp.StatusInternalServerError)
		self.w.Write([]byte(err.Error()))
		return
	}
	self.w.Header().Add("content-type", "application/json")
	self.w.WriteHeader(libhttp.StatusOK)
	self.w.Write(data)
}

type ChunkWriter struct {
	w                libhttp.ResponseWriter
	precision        TimePrecision
	wroteContentType bool
}

func (self *ChunkWriter) yield(series *protocol.Series) error {
	data, err := serializeSingleSeries(series, self.precision)
	if err != nil {
		return err
	}
	if !self.wroteContentType {
		self.wroteContentType = true
		self.w.Header().Add("content-type", "application/json")
	}
	self.w.WriteHeader(libhttp.StatusOK)
	self.w.Write(data)
	self.w.(libhttp.Flusher).Flush()
	return nil
}

func (self *ChunkWriter) done() {
}

func TimePrecisionFromString(s string) (TimePrecision, error) {
	switch s {
	case "u":
		return MicrosecondPrecision, nil
	case "m":
		return MillisecondPrecision, nil
	case "s":
		return SecondPrecision, nil
	case "":
		return MillisecondPrecision, nil
	}

	return 0, fmt.Errorf("Unknown time precision %s", s)
}

func (self *HttpServer) forceRaftCompaction(w libhttp.ResponseWriter, r *libhttp.Request) {
	self.tryAsClusterAdmin(w, r, func(user User) (int, interface{}) {
		self.coordinator.ForceCompaction(user)
		return libhttp.StatusOK, "OK"
	})
}

func (self *HttpServer) sendCrossOriginHeader(w libhttp.ResponseWriter, r *libhttp.Request) {
	w.WriteHeader(libhttp.StatusOK)
}

func (self *HttpServer) query(w libhttp.ResponseWriter, r *libhttp.Request) {
	query := r.URL.Query().Get("q")
	db := r.URL.Query().Get(":db")

	self.tryAsDbUserAndClusterAdmin(w, r, func(user User) (int, interface{}) {

		precision, err := TimePrecisionFromString(r.URL.Query().Get("time_precision"))
		if err != nil {
			return libhttp.StatusBadRequest, err.Error()
		}

		var writer Writer
		if r.URL.Query().Get("chunked") == "true" {
			writer = &ChunkWriter{w, precision, false}
		} else {
			writer = &AllPointsWriter{map[string]*protocol.Series{}, w, precision}
		}
		seriesWriter := NewSeriesWriter(writer.yield)
		err = self.coordinator.RunQuery(user, db, query, seriesWriter)
		if err != nil {
			return errorToStatusCode(err), err.Error()
		}

		writer.done()
		return -1, nil
	})
}

func errorToStatusCode(err error) int {
	switch err.(type) {
<<<<<<< HEAD
	case AuthorizationError:
		return libhttp.StatusUnauthorized
=======
	case common.AuthenticationError:
		return libhttp.StatusUnauthorized // HTTP 401
	case common.AuthorizationError:
		return libhttp.StatusForbidden // HTTP 403
>>>>>>> 36b5385e
	default:
		return libhttp.StatusBadRequest // HTTP 400
	}
}

func (self *HttpServer) writePoints(w libhttp.ResponseWriter, r *libhttp.Request) {
	db := r.URL.Query().Get(":db")
	precision, err := TimePrecisionFromString(r.URL.Query().Get("time_precision"))
	if err != nil {
		w.WriteHeader(libhttp.StatusBadRequest)
		w.Write([]byte(err.Error()))
		return
	}

	self.tryAsDbUserAndClusterAdmin(w, r, func(user User) (int, interface{}) {
		series, err := ioutil.ReadAll(r.Body)
		if err != nil {
			return libhttp.StatusInternalServerError, err.Error()
		}
		serializedSeries := []*SerializedSeries{}
		err = json.Unmarshal(series, &serializedSeries)
		if err != nil {
			return libhttp.StatusBadRequest, err.Error()
		}

		// convert the wire format to the internal representation of the time series
		for _, s := range serializedSeries {
			if len(s.Points) == 0 {
				continue
			}

			series, err := ConvertToDataStoreSeries(s, precision)
			if err != nil {
				return libhttp.StatusBadRequest, err.Error()
			}

			err = self.coordinator.WriteSeriesData(user, db, series)

			if err != nil {
				return errorToStatusCode(err), err.Error()
			}
		}
		return libhttp.StatusOK, nil
	})
}

type createDatabaseRequest struct {
	Name              string `json:"name"`
	ReplicationFactor uint8  `json:"replicationFactor"`
}

func (self *HttpServer) listDatabases(w libhttp.ResponseWriter, r *libhttp.Request) {
	self.tryAsClusterAdmin(w, r, func(u User) (int, interface{}) {
		databases, err := self.coordinator.ListDatabases(u)
		if err != nil {
			return errorToStatusCode(err), err.Error()
		}
		return libhttp.StatusOK, databases
	})
}

func (self *HttpServer) createDatabase(w libhttp.ResponseWriter, r *libhttp.Request) {
	self.tryAsClusterAdmin(w, r, func(user User) (int, interface{}) {
		body, err := ioutil.ReadAll(r.Body)
		if err != nil {
			return libhttp.StatusInternalServerError, err.Error()
		}
		createRequest := &createDatabaseRequest{}
		err = json.Unmarshal(body, createRequest)
		if err != nil {
			return libhttp.StatusBadRequest, err.Error()
		}
		err = self.coordinator.CreateDatabase(user, createRequest.Name, createRequest.ReplicationFactor)
		if err != nil {
			log.Error("Cannot create database %s. Error: %s", createRequest.Name, err)
			return errorToStatusCode(err), err.Error()
		}
		log.Debug("Created database %s with replication factor %d", createRequest.Name, createRequest.ReplicationFactor)
		return libhttp.StatusCreated, nil
	})
}

func (self *HttpServer) dropDatabase(w libhttp.ResponseWriter, r *libhttp.Request) {
	self.tryAsClusterAdmin(w, r, func(user User) (int, interface{}) {
		name := r.URL.Query().Get(":name")
		err := self.coordinator.DropDatabase(user, name)
		if err != nil {
			return errorToStatusCode(err), err.Error()
		}
		return libhttp.StatusNoContent, nil
	})
}

func (self *HttpServer) dropSeries(w libhttp.ResponseWriter, r *libhttp.Request) {
	db := r.URL.Query().Get(":db")
	series := r.URL.Query().Get(":series")

	self.tryAsDbUserAndClusterAdmin(w, r, func(user User) (int, interface{}) {
		f := func(s *protocol.Series) error {
			return nil
		}
		seriesWriter := NewSeriesWriter(f)
		err := self.coordinator.RunQuery(user, db, fmt.Sprintf("drop series %s", series), seriesWriter)
		if err != nil {
			return errorToStatusCode(err), err.Error()
		}
		return libhttp.StatusNoContent, nil
	})
}

type Point struct {
	Timestamp      int64         `json:"timestamp"`
	SequenceNumber uint32        `json:"sequenceNumber"`
	Values         []interface{} `json:"values"`
}

func serializeSingleSeries(series *protocol.Series, precision TimePrecision) ([]byte, error) {
	arg := map[string]*protocol.Series{"": series}
	return json.Marshal(SerializeSeries(arg, precision)[0])
}

func serializeMultipleSeries(series map[string]*protocol.Series, precision TimePrecision) ([]byte, error) {
	return json.Marshal(SerializeSeries(series, precision))
}

// // cluster admins management interface

func toBytes(body interface{}) ([]byte, string, error) {
	if body == nil {
		return nil, "text/plain", nil
	}
	switch x := body.(type) {
	case string:
		return []byte(x), "text/plain", nil
	case []byte:
		return x, "text/plain", nil
	default:
		body, err := json.Marshal(body)
		return body, "application/json", err
	}
}

func yieldUser(user User, yield func(User) (int, interface{})) (int, string, []byte) {
	statusCode, body := yield(user)
	bodyContent, contentType, err := toBytes(body)
	if err != nil {
		return libhttp.StatusInternalServerError, "text/plain", []byte(err.Error())
	}

	return statusCode, contentType, bodyContent
}

func getUsernameAndPassword(r *libhttp.Request) (string, string, error) {
	q := r.URL.Query()
	username, password := q.Get("u"), q.Get("p")

	if username != "" && password != "" {
		return username, password, nil
	}

	auth := r.Header.Get("Authorization")
	if auth == "" {
		return "", "", nil
	}

	fields := strings.Split(auth, " ")
	if len(fields) != 2 {
		return "", "", fmt.Errorf("Bad auth header")
	}

	bs, err := base64.StdEncoding.DecodeString(fields[1])
	if err != nil {
		return "", "", fmt.Errorf("Bad encoding")
	}

	fields = strings.Split(string(bs), ":")
	if len(fields) != 2 {
		return "", "", fmt.Errorf("Bad auth value")
	}

	return fields[0], fields[1], nil
}

func (self *HttpServer) tryAsClusterAdmin(w libhttp.ResponseWriter, r *libhttp.Request, yield func(User) (int, interface{})) {
	username, password, err := getUsernameAndPassword(r)
	if err != nil {
		w.WriteHeader(libhttp.StatusBadRequest)
		w.Write([]byte(err.Error()))
		return
	}

	if username == "" {
		w.Header().Add("WWW-Authenticate", "Basic realm=\"influxdb\"")
		w.WriteHeader(libhttp.StatusUnauthorized)
		w.Write([]byte("Invalid username/password"))
		return
	}

	user, err := self.userManager.AuthenticateClusterAdmin(username, password)
	if err != nil {
		w.Header().Add("WWW-Authenticate", "Basic realm=\"influxdb\"")
		w.WriteHeader(libhttp.StatusUnauthorized)
		w.Write([]byte(err.Error()))
		return
	}
	statusCode, contentType, body := yieldUser(user, yield)
	if statusCode == libhttp.StatusUnauthorized {
		w.Header().Add("WWW-Authenticate", "Basic realm=\"influxdb\"")
	}
	w.Header().Add("content-type", contentType)
	w.WriteHeader(statusCode)
	if len(body) > 0 {
		w.Write(body)
	}
}

type NewUser struct {
	Name     string `json:"name"`
	Password string `json:"password"`
	IsAdmin  bool   `json:"isAdmin"`
}

type UpdateClusterAdminUser struct {
	Password string `json:"password"`
}

type ApiUser struct {
	Name string `json:"username"`
}

type UserDetail struct {
	Name    string `json:"name"`
	IsAdmin bool   `json:"isAdmin"`
}

type ContinuousQuery struct {
	Id    int64  `json:"id"`
	Query string `json:"query"`
}

type NewContinuousQuery struct {
	Query string `json:"query"`
}

func (self *HttpServer) listClusterAdmins(w libhttp.ResponseWriter, r *libhttp.Request) {
	self.tryAsClusterAdmin(w, r, func(u User) (int, interface{}) {
		names, err := self.userManager.ListClusterAdmins(u)
		if err != nil {
			return errorToStatusCode(err), err.Error()
		}
		users := make([]*ApiUser, 0, len(names))
		for _, name := range names {
			users = append(users, &ApiUser{name})
		}
		return libhttp.StatusOK, users
	})
}

func (self *HttpServer) authenticateClusterAdmin(w libhttp.ResponseWriter, r *libhttp.Request) {
	self.tryAsClusterAdmin(w, r, func(u User) (int, interface{}) {
		return libhttp.StatusOK, nil
	})
}

func (self *HttpServer) createClusterAdmin(w libhttp.ResponseWriter, r *libhttp.Request) {
	body, err := ioutil.ReadAll(r.Body)
	if err != nil {
		w.WriteHeader(libhttp.StatusInternalServerError)
		w.Write([]byte(err.Error()))
		return
	}
	newUser := &NewUser{}
	err = json.Unmarshal(body, newUser)
	if err != nil {
		w.WriteHeader(libhttp.StatusBadRequest)
		w.Write([]byte(err.Error()))
		return
	}

	self.tryAsClusterAdmin(w, r, func(u User) (int, interface{}) {
		username := newUser.Name
		if err := self.userManager.CreateClusterAdminUser(u, username); err != nil {
			errorStr := err.Error()
			return errorToStatusCode(err), errorStr
		}
		if err := self.userManager.ChangeClusterAdminPassword(u, username, newUser.Password); err != nil {
			return errorToStatusCode(err), err.Error()
		}
		return libhttp.StatusOK, nil
	})
}

func (self *HttpServer) deleteClusterAdmin(w libhttp.ResponseWriter, r *libhttp.Request) {
	newUser := r.URL.Query().Get(":user")

	self.tryAsClusterAdmin(w, r, func(u User) (int, interface{}) {
		if err := self.userManager.DeleteClusterAdminUser(u, newUser); err != nil {
			return errorToStatusCode(err), err.Error()
		}
		return libhttp.StatusOK, nil
	})
}

func (self *HttpServer) updateClusterAdmin(w libhttp.ResponseWriter, r *libhttp.Request) {
	body, err := ioutil.ReadAll(r.Body)
	if err != nil {
		w.WriteHeader(libhttp.StatusInternalServerError)
		w.Write([]byte(err.Error()))
		return
	}

	updateClusterAdminUser := &UpdateClusterAdminUser{}
	json.Unmarshal(body, updateClusterAdminUser)

	newUser := r.URL.Query().Get(":user")

	self.tryAsClusterAdmin(w, r, func(u User) (int, interface{}) {
		if err := self.userManager.ChangeClusterAdminPassword(u, newUser, updateClusterAdminUser.Password); err != nil {
			return errorToStatusCode(err), err.Error()
		}
		return libhttp.StatusOK, nil
	})
}

// // db users management interface

func (self *HttpServer) authenticateDbUser(w libhttp.ResponseWriter, r *libhttp.Request) {
	code, body := self.tryAsDbUser(w, r, func(u User) (int, interface{}) {
		return libhttp.StatusOK, nil
	})
	w.WriteHeader(code)
	if len(body) > 0 {
		w.Write(body)
	}
}

func (self *HttpServer) tryAsDbUser(w libhttp.ResponseWriter, r *libhttp.Request, yield func(User) (int, interface{})) (int, []byte) {
	username, password, err := getUsernameAndPassword(r)
	if err != nil {
		return libhttp.StatusBadRequest, []byte(err.Error())
	}

	db := r.URL.Query().Get(":db")

	if username == "" {
		w.Header().Add("WWW-Authenticate", "Basic realm=\"influxdb\"")
		return libhttp.StatusUnauthorized, []byte("Invalid username/password")
	}

	user, err := self.userManager.AuthenticateDbUser(db, username, password)
	if err != nil {
		w.Header().Add("WWW-Authenticate", "Basic realm=\"influxdb\"")
		return libhttp.StatusUnauthorized, []byte(err.Error())
	}

	statusCode, contentType, v := yieldUser(user, yield)
	if statusCode == libhttp.StatusUnauthorized {
		w.Header().Add("WWW-Authenticate", "Basic realm=\"influxdb\"")
	}
	w.Header().Add("content-type", contentType)
	return statusCode, v
}

func (self *HttpServer) tryAsDbUserAndClusterAdmin(w libhttp.ResponseWriter, r *libhttp.Request, yield func(User) (int, interface{})) {
	log.Debug("Trying to auth as a db user")
	statusCode, body := self.tryAsDbUser(w, r, yield)
	if statusCode == libhttp.StatusUnauthorized {
		log.Debug("Authenticating as a db user failed with %s (%d)", string(body), statusCode)
		// tryAsDbUser will set this header, since we're retrying
		// we should delete the header and let tryAsClusterAdmin
		// set it properly
		w.Header().Del("WWW-Authenticate")
		self.tryAsClusterAdmin(w, r, yield)
		return
	}

	if statusCode > 0 {
		w.WriteHeader(statusCode)
	}
	if len(body) > 0 {
		w.Write(body)
	}
	return
}

func (self *HttpServer) listDbUsers(w libhttp.ResponseWriter, r *libhttp.Request) {
	db := r.URL.Query().Get(":db")

	self.tryAsDbUserAndClusterAdmin(w, r, func(u User) (int, interface{}) {
		dbUsers, err := self.userManager.ListDbUsers(u, db)
		if err != nil {
			return errorToStatusCode(err), err.Error()
		}

		users := make([]*UserDetail, 0, len(dbUsers))
		for _, dbUser := range dbUsers {
			users = append(users, &UserDetail{dbUser.GetName(), dbUser.IsDbAdmin(db)})
		}
		return libhttp.StatusOK, users
	})
}

func (self *HttpServer) showDbUser(w libhttp.ResponseWriter, r *libhttp.Request) {
	db := r.URL.Query().Get(":db")
	username := r.URL.Query().Get(":user")

	self.tryAsDbUserAndClusterAdmin(w, r, func(u User) (int, interface{}) {
		user, err := self.userManager.GetDbUser(u, db, username)
		if err != nil {
			return errorToStatusCode(err), err.Error()
		}

		userDetail := &UserDetail{user.GetName(), user.IsDbAdmin(db)}

		return libhttp.StatusOK, userDetail
	})
}

func (self *HttpServer) createDbUser(w libhttp.ResponseWriter, r *libhttp.Request) {
	body, err := ioutil.ReadAll(r.Body)
	if err != nil {
		w.WriteHeader(libhttp.StatusInternalServerError)
		w.Write([]byte(err.Error()))
		return
	}

	newUser := &NewUser{}
	err = json.Unmarshal(body, newUser)
	if err != nil {
		w.WriteHeader(libhttp.StatusBadRequest)
		w.Write([]byte(err.Error()))
		return
	}

	db := r.URL.Query().Get(":db")

	self.tryAsDbUserAndClusterAdmin(w, r, func(u User) (int, interface{}) {
		username := newUser.Name
		if err := self.userManager.CreateDbUser(u, db, username); err != nil {
			log.Error("Cannot create user: %s", err)
			return errorToStatusCode(err), err.Error()
		}
		log.Debug("Created user %s", username)
		if err := self.userManager.ChangeDbUserPassword(u, db, username, newUser.Password); err != nil {
			log.Error("Cannot change user password: %s", err)
			// there is probably something wrong if we could create
			// the user but not change the password. so return
			// 500
			return libhttp.StatusInternalServerError, err.Error()
		}
		if newUser.IsAdmin {
			err = self.userManager.SetDbAdmin(u, db, newUser.Name, true)
			if err != nil {
				return libhttp.StatusInternalServerError, err.Error()
			}
		}
		log.Debug("Successfully changed %s password", username)
		return libhttp.StatusOK, nil
	})
}

func (self *HttpServer) deleteDbUser(w libhttp.ResponseWriter, r *libhttp.Request) {
	newUser := r.URL.Query().Get(":user")
	db := r.URL.Query().Get(":db")

	self.tryAsDbUserAndClusterAdmin(w, r, func(u User) (int, interface{}) {
		if err := self.userManager.DeleteDbUser(u, db, newUser); err != nil {
			return errorToStatusCode(err), err.Error()
		}
		return libhttp.StatusOK, nil
	})
}

func (self *HttpServer) updateDbUser(w libhttp.ResponseWriter, r *libhttp.Request) {
	body, err := ioutil.ReadAll(r.Body)
	if err != nil {
		w.WriteHeader(libhttp.StatusInternalServerError)
		w.Write([]byte(err.Error()))
		return
	}

	updateUser := make(map[string]interface{})
	err = json.Unmarshal(body, &updateUser)
	if err != nil {
		w.WriteHeader(libhttp.StatusBadRequest)
		w.Write([]byte(err.Error()))
		return
	}

	newUser := r.URL.Query().Get(":user")
	db := r.URL.Query().Get(":db")

	self.tryAsDbUserAndClusterAdmin(w, r, func(u User) (int, interface{}) {
		if pwd, ok := updateUser["password"]; ok {
			newPassword, ok := pwd.(string)
			if !ok {
				return libhttp.StatusBadRequest, "password must be string"
			}

			if err := self.userManager.ChangeDbUserPassword(u, db, newUser, newPassword); err != nil {
				return errorToStatusCode(err), err.Error()
			}
		}

		if admin, ok := updateUser["admin"]; ok {
			isAdmin, ok := admin.(bool)
			if !ok {
				return libhttp.StatusBadRequest, "admin must be boolean"
			}

			if err := self.userManager.SetDbAdmin(u, db, newUser, isAdmin); err != nil {
				return errorToStatusCode(err), err.Error()
			}
		}
		return libhttp.StatusOK, nil
	})
}

func (self *HttpServer) ping(w libhttp.ResponseWriter, r *libhttp.Request) {
	w.WriteHeader(libhttp.StatusOK)
	w.Write([]byte("{\"status\":\"ok\"}"))
}

func (self *HttpServer) listInterfaces(w libhttp.ResponseWriter, r *libhttp.Request) {
	statusCode, contentType, body := yieldUser(nil, func(u User) (int, interface{}) {
		entries, err := ioutil.ReadDir(filepath.Join(self.adminAssetsDir, "interfaces"))

		if err != nil {
			return errorToStatusCode(err), err.Error()
		}

		directories := make([]string, 0, len(entries))
		for _, entry := range entries {
			if entry.IsDir() {
				directories = append(directories, entry.Name())
			}
		}
		return libhttp.StatusOK, directories
	})

	w.Header().Add("content-type", contentType)
	w.WriteHeader(statusCode)
	if len(body) > 0 {
		w.Write(body)
	}
}

func (self *HttpServer) listDbContinuousQueries(w libhttp.ResponseWriter, r *libhttp.Request) {
	db := r.URL.Query().Get(":db")

<<<<<<< HEAD
	self.tryAsDbUserAndClusterAdmin(w, r, func(u User) (int, interface{}) {
		queries, err := self.coordinator.ListContinuousQueries(u, db)
=======
	self.tryAsDbUserAndClusterAdmin(w, r, func(u common.User) (int, interface{}) {
		series, err := self.coordinator.ListContinuousQueries(u, db)
>>>>>>> 36b5385e
		if err != nil {
			return errorToStatusCode(err), err.Error()
		}

		queries := make([]ContinuousQuery, 0, len(series[0].Points))

		for _, point := range series[0].Points {
			queries = append(queries, ContinuousQuery{Id: *point.Values[0].Int64Value, Query: *point.Values[1].StringValue})
		}

		return libhttp.StatusOK, queries
	})
}

func (self *HttpServer) createDbContinuousQueries(w libhttp.ResponseWriter, r *libhttp.Request) {
	db := r.URL.Query().Get(":db")

	self.tryAsDbUserAndClusterAdmin(w, r, func(u User) (int, interface{}) {
		var values interface{}
		body, err := ioutil.ReadAll(r.Body)
		if err != nil {
			return libhttp.StatusInternalServerError, err.Error()
		}
		json.Unmarshal(body, &values)
		query := values.(map[string]interface{})["query"].(string)

		if err := self.coordinator.CreateContinuousQuery(u, db, query); err != nil {
			return errorToStatusCode(err), err.Error()
		}
		return libhttp.StatusOK, nil
	})
}

func (self *HttpServer) deleteDbContinuousQueries(w libhttp.ResponseWriter, r *libhttp.Request) {
	db := r.URL.Query().Get(":db")
	id, _ := strconv.ParseInt(r.URL.Query().Get(":id"), 10, 64)

	self.tryAsDbUserAndClusterAdmin(w, r, func(u User) (int, interface{}) {
		if err := self.coordinator.DeleteContinuousQuery(u, db, uint32(id)); err != nil {
			return errorToStatusCode(err), err.Error()
		}
		return libhttp.StatusOK, nil
	})
}

func (self *HttpServer) listServers(w libhttp.ResponseWriter, r *libhttp.Request) {
	self.tryAsClusterAdmin(w, r, func(u User) (int, interface{}) {
		servers := self.clusterConfig.Servers()
		serverMaps := make([]map[string]interface{}, len(servers), len(servers))
		for i, s := range servers {
			serverMaps[i] = map[string]interface{}{"id": s.Id, "protobufConnectString": s.ProtobufConnectionString}
		}
		return libhttp.StatusOK, serverMaps
	})
}

type newShardInfo struct {
	StartTime int64               `json:"startTime"`
	EndTime   int64               `json:"endTime"`
	Shards    []newShardServerIds `json:"shards"`
	LongTerm  bool                `json:"longTerm"`
}

type newShardServerIds struct {
	ServerIds []uint32 `json:"serverIds"`
}

func (self *HttpServer) createShard(w libhttp.ResponseWriter, r *libhttp.Request) {
	self.tryAsClusterAdmin(w, r, func(u User) (int, interface{}) {
		newShards := &newShardInfo{}
		body, err := ioutil.ReadAll(r.Body)
		if err != nil {
			return libhttp.StatusInternalServerError, err.Error()
		}
		err = json.Unmarshal(body, &newShards)
		if err != nil {
			return libhttp.StatusInternalServerError, err.Error()
		}
		shards := make([]*cluster.NewShardData, 0)

		shardType := cluster.SHORT_TERM
		if newShards.LongTerm {
			shardType = cluster.LONG_TERM
		}
		for _, s := range newShards.Shards {
			newShardData := &cluster.NewShardData{
				StartTime: time.Unix(newShards.StartTime, 0),
				EndTime:   time.Unix(newShards.EndTime, 0),
				ServerIds: s.ServerIds,
				Type:      shardType,
			}
			shards = append(shards, newShardData)
		}
		_, err = self.raftServer.CreateShards(shards)
		if err != nil {
			return libhttp.StatusInternalServerError, err.Error()
		}
		return libhttp.StatusAccepted, nil
	})
}

func (self *HttpServer) getShards(w libhttp.ResponseWriter, r *libhttp.Request) {
	self.tryAsClusterAdmin(w, r, func(u User) (int, interface{}) {
		result := make(map[string]interface{})
		result["shortTerm"] = self.convertShardsToMap(self.clusterConfig.GetShortTermShards())
		result["longTerm"] = self.convertShardsToMap(self.clusterConfig.GetLongTermShards())
		return libhttp.StatusOK, result
	})
}

func (self *HttpServer) dropShard(w libhttp.ResponseWriter, r *libhttp.Request) {
	self.tryAsClusterAdmin(w, r, func(u User) (int, interface{}) {
		id, err := strconv.ParseInt(r.URL.Query().Get(":id"), 10, 64)
		if err != nil {
			return libhttp.StatusInternalServerError, err.Error()
		}
		body, err := ioutil.ReadAll(r.Body)
		if err != nil {
			return libhttp.StatusInternalServerError, err.Error()
		}
		serverIdInfo := &newShardServerIds{}
		fmt.Println("API: BODY: ", string(body))
		err = json.Unmarshal(body, &serverIdInfo)
		if err != nil {
			return libhttp.StatusInternalServerError, err.Error()
		}
		if len(serverIdInfo.ServerIds) < 1 {
			return libhttp.StatusBadRequest, errors.New("Request must include an object with an array of 'serverIds'").Error()
		}

		err = self.raftServer.DropShard(uint32(id), serverIdInfo.ServerIds)
		if err != nil {
			return libhttp.StatusInternalServerError, err.Error()
		}
		return libhttp.StatusAccepted, nil
	})
}

func (self *HttpServer) convertShardsToMap(shards []*cluster.ShardData) []interface{} {
	result := make([]interface{}, 0)
	for _, shard := range shards {
		s := make(map[string]interface{})
		s["id"] = shard.Id()
		s["startTime"] = shard.StartTime().Unix()
		s["endTime"] = shard.EndTime().Unix()
		s["serverIds"] = shard.ServerIds()
		result = append(result, s)
	}
	return result
}<|MERGE_RESOLUTION|>--- conflicted
+++ resolved
@@ -302,15 +302,10 @@
 
 func errorToStatusCode(err error) int {
 	switch err.(type) {
-<<<<<<< HEAD
+	case AuthenticationError:
+		return libhttp.StatusUnauthorized // HTTP 401
 	case AuthorizationError:
-		return libhttp.StatusUnauthorized
-=======
-	case common.AuthenticationError:
-		return libhttp.StatusUnauthorized // HTTP 401
-	case common.AuthorizationError:
 		return libhttp.StatusForbidden // HTTP 403
->>>>>>> 36b5385e
 	default:
 		return libhttp.StatusBadRequest // HTTP 400
 	}
@@ -861,13 +856,8 @@
 func (self *HttpServer) listDbContinuousQueries(w libhttp.ResponseWriter, r *libhttp.Request) {
 	db := r.URL.Query().Get(":db")
 
-<<<<<<< HEAD
 	self.tryAsDbUserAndClusterAdmin(w, r, func(u User) (int, interface{}) {
-		queries, err := self.coordinator.ListContinuousQueries(u, db)
-=======
-	self.tryAsDbUserAndClusterAdmin(w, r, func(u common.User) (int, interface{}) {
 		series, err := self.coordinator.ListContinuousQueries(u, db)
->>>>>>> 36b5385e
 		if err != nil {
 			return errorToStatusCode(err), err.Error()
 		}
