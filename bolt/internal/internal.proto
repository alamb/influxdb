--- conflicted
+++ resolved
@@ -35,13 +35,9 @@
 }
 
 message Axis {
-<<<<<<< HEAD
 	repeated int64 legacyBounds = 1; // legacyBounds are an ordered 2-tuple consisting of lower and upper axis extents, respectively
 	repeated string bounds      = 2; // bounds are an arbitrary list of client-defined bounds.
 	string label                = 3; // label is a description of this axis
-=======
-	repeated int64 bounds = 1; // bounds are an ordered 2-tuple consisting of lower and upper axis extents, respectively
->>>>>>> bcaa3f37
 }
 
 message Template {
