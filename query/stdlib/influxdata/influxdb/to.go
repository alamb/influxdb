package influxdb

import (
	"context"
	"errors"
	"fmt"
	"sort"
	"time"

	"github.com/influxdata/flux"
	"github.com/influxdata/flux/codes"
	"github.com/influxdata/flux/compiler"
	"github.com/influxdata/flux/execute"
	"github.com/influxdata/flux/interpreter"
	"github.com/influxdata/flux/plan"
	"github.com/influxdata/flux/runtime"
	"github.com/influxdata/flux/semantic"
	"github.com/influxdata/flux/stdlib/influxdata/influxdb"
	"github.com/influxdata/flux/stdlib/kafka"
	"github.com/influxdata/flux/values"
	platform "github.com/influxdata/influxdb/v2"
	"github.com/influxdata/influxdb/v2/kit/tracing"
	"github.com/influxdata/influxdb/v2/models"
	"github.com/influxdata/influxdb/v2/query"
	"github.com/influxdata/influxdb/v2/storage"
	"github.com/influxdata/influxdb/v2/tsdb"
)

// ToKind is the kind for the `to` flux function
const ToKind = influxdb.ToKind

// TODO(jlapacik) remove this once we have execute.DefaultFieldColLabel
const defaultFieldColLabel = "_field"
const DefaultMeasurementColLabel = "_measurement"
const DefaultBufferSize = 1 << 14

// ToOpSpec is the flux.OperationSpec for the `to` flux function.
type ToOpSpec struct {
	Bucket            string                       `json:"bucket"`
	BucketID          string                       `json:"bucketID"`
	Org               string                       `json:"org"`
	OrgID             string                       `json:"orgID"`
	Host              string                       `json:"host"`
	Token             string                       `json:"token"`
	TimeColumn        string                       `json:"timeColumn"`
	MeasurementColumn string                       `json:"measurementColumn"`
	TagColumns        []string                     `json:"tagColumns"`
	FieldFn           interpreter.ResolvedFunction `json:"fieldFn"`
}

func init() {
	toSignature := runtime.MustLookupBuiltinType("influxdata/influxdb", ToKind)
	runtime.ReplacePackageValue("influxdata/influxdb", "to", flux.MustValue(flux.FunctionValueWithSideEffect(ToKind, createToOpSpec, toSignature)))
	flux.RegisterOpSpec(ToKind, func() flux.OperationSpec { return &ToOpSpec{} })
	plan.RegisterProcedureSpecWithSideEffect(ToKind, newToProcedure, ToKind)
	execute.RegisterTransformation(ToKind, createToTransformation)
}

// argsReader is an interface for OperationSpec that have the same method to read args.
type argsReader interface {
	flux.OperationSpec
	ReadArgs(args flux.Arguments) error
}

// ReadArgs reads the args from flux.Arguments into the op spec
func (o *ToOpSpec) ReadArgs(args flux.Arguments) error {
	var err error
	var ok bool

	if o.Bucket, ok, _ = args.GetString("bucket"); !ok {
		if o.BucketID, err = args.GetRequiredString("bucketID"); err != nil {
			return err
		}
	} else if o.BucketID, ok, _ = args.GetString("bucketID"); ok {
		return &flux.Error{
			Code: codes.Invalid,
			Msg:  "cannot provide both `bucket` and `bucketID` parameters to the `to` function",
		}
	}

	if o.Org, ok, _ = args.GetString("org"); !ok {
		if o.OrgID, _, err = args.GetString("orgID"); err != nil {
			return err
		}
	} else if o.OrgID, ok, _ = args.GetString("orgID"); ok {
		return &flux.Error{
			Code: codes.Invalid,
			Msg:  "cannot provide both `org` and `orgID` parameters to the `to` function",
		}
	}

	if o.Host, ok, _ = args.GetString("host"); ok {
		if o.Token, err = args.GetRequiredString("token"); err != nil {
			return err
		}
	}

	if o.TimeColumn, ok, _ = args.GetString("timeColumn"); !ok {
		o.TimeColumn = execute.DefaultTimeColLabel
	}

	if o.MeasurementColumn, ok, _ = args.GetString("measurementColumn"); !ok {
		o.MeasurementColumn = DefaultMeasurementColLabel
	}

	if tags, ok, _ := args.GetArray("tagColumns", semantic.String); ok {
		o.TagColumns = make([]string, tags.Len())
		tags.Sort(func(i, j values.Value) bool {
			return i.Str() < j.Str()
		})
		tags.Range(func(i int, v values.Value) {
			o.TagColumns[i] = v.Str()
		})
	}

	if fieldFn, ok, _ := args.GetFunction("fieldFn"); ok {
		if o.FieldFn, err = interpreter.ResolveFunction(fieldFn); err != nil {
			return err
		}
	}

	return err
}

func createToOpSpec(args flux.Arguments, a *flux.Administration) (flux.OperationSpec, error) {
	if err := a.AddParentFromArgs(args); err != nil {
		return nil, err
	}

	_, httpOK, err := args.GetString("url")
	if err != nil {
		return nil, err
	}

	_, kafkaOK, err := args.GetString("brokers")
	if err != nil {
		return nil, err
	}

	var s argsReader

	switch {
	case httpOK && kafkaOK:
		return nil, &flux.Error{
			Code: codes.Invalid,
			Msg:  "specify at most one of url, brokers in the same `to` function",
		}
	case kafkaOK:
		s = &kafka.ToKafkaOpSpec{}
	default:
		s = &ToOpSpec{}
	}
	if err := s.ReadArgs(args); err != nil {
		return nil, err
	}
	return s, nil
}

// Kind returns the kind for the ToOpSpec function.
func (ToOpSpec) Kind() flux.OperationKind {
	return ToKind
}

// BucketsAccessed returns the buckets accessed by the spec.
func (o *ToOpSpec) BucketsAccessed(orgID *platform.ID) (readBuckets, writeBuckets []platform.BucketFilter) {
	bf := platform.BucketFilter{}
	if o.Bucket != "" {
		bf.Name = &o.Bucket
	}
	if o.BucketID != "" {
		id, err := platform.IDFromString(o.BucketID)
		if err == nil {
			bf.ID = id
		}
	}
	if o.Org != "" {
		bf.Org = &o.Org
	}
	if o.OrgID != "" {
		id, err := platform.IDFromString(o.OrgID)
		if err == nil {
			bf.OrganizationID = id
		}
	}
	writeBuckets = append(writeBuckets, bf)
	return readBuckets, writeBuckets
}

// ToProcedureSpec is the procedure spec for the `to` flux function.
type ToProcedureSpec struct {
	plan.DefaultCost
	Spec *ToOpSpec
}

// Kind returns the kind for the procedure spec for the `to` flux function.
func (o *ToProcedureSpec) Kind() plan.ProcedureKind {
	return ToKind
}

// Copy clones the procedure spec for `to` flux function.
func (o *ToProcedureSpec) Copy() plan.ProcedureSpec {
	s := o.Spec
	res := &ToProcedureSpec{
		Spec: &ToOpSpec{
			Bucket:            s.Bucket,
			BucketID:          s.BucketID,
			Org:               s.Org,
			OrgID:             s.OrgID,
			Host:              s.Host,
			Token:             s.Token,
			TimeColumn:        s.TimeColumn,
			MeasurementColumn: s.MeasurementColumn,
			TagColumns:        append([]string(nil), s.TagColumns...),
			FieldFn:           s.FieldFn.Copy(),
		},
	}
	return res
}

func newToProcedure(qs flux.OperationSpec, a plan.Administration) (plan.ProcedureSpec, error) {
	spec, ok := qs.(*ToOpSpec)
	if !ok && spec != nil {
		return nil, &flux.Error{
			Code: codes.Internal,
			Msg:  fmt.Sprintf("invalid spec type %T", qs),
		}
	}
	return &ToProcedureSpec{Spec: spec}, nil
}

func createToTransformation(id execute.DatasetID, mode execute.AccumulationMode, spec plan.ProcedureSpec, a execute.Administration) (execute.Transformation, execute.Dataset, error) {
	s, ok := spec.(*ToProcedureSpec)
	if !ok {
		return nil, nil, &flux.Error{
			Code: codes.Internal,
			Msg:  fmt.Sprintf("invalid spec type %T", spec),
		}
	}
	cache := execute.NewTableBuilderCache(a.Allocator())
	d := execute.NewDataset(id, mode, cache)
	deps := GetStorageDependencies(a.Context()).ToDeps
	t, err := NewToTransformation(a.Context(), d, cache, s, deps)
	if err != nil {
		return nil, nil, err
	}
	return t, d, nil
}

// ToTransformation is the transformation for the `to` flux function.
type ToTransformation struct {
	Ctx                context.Context
	OrgID              platform.ID
	BucketID           platform.ID
	d                  execute.Dataset
	fn                 *execute.RowMapFn
	cache              execute.TableBuilderCache
	spec               *ToProcedureSpec
	implicitTagColumns bool
	deps               ToDependencies
	buf                *storage.BufferedPointsWriter
}

// RetractTable retracts the table for the transformation for the `to` flux function.
func (t *ToTransformation) RetractTable(id execute.DatasetID, key flux.GroupKey) error {
	return t.d.RetractTable(key)
}

// NewToTransformation returns a new *ToTransformation with the appropriate fields set.
func NewToTransformation(ctx context.Context, d execute.Dataset, cache execute.TableBuilderCache, toSpec *ToProcedureSpec, deps ToDependencies) (x *ToTransformation, err error) {
	var fn *execute.RowMapFn
	//var err error
	spec := toSpec.Spec
	var bucketID, orgID *platform.ID
	if spec.FieldFn.Fn != nil {
		if fn, err = execute.NewRowMapFn(spec.FieldFn.Fn, compiler.ToScope(spec.FieldFn.Scope)); err != nil {
			return nil, err
		}
	}
	// Get organization ID
	if spec.Org != "" {
		oID, ok := deps.OrganizationLookup.Lookup(ctx, spec.Org)
		if !ok {
			return nil, &flux.Error{
				Code: codes.NotFound,
				Msg:  fmt.Sprintf("failed to look up organization %q", spec.Org),
			}
		}
		orgID = &oID
	} else if spec.OrgID != "" {
		if orgID, err = platform.IDFromString(spec.OrgID); err != nil {
			return nil, err
		}
	} else {
		// No org or orgID provided as an arg, use the orgID from the context
		req := query.RequestFromContext(ctx)
		if req == nil {
			return nil, errors.New("missing request on context")
		}
		orgID = &req.OrganizationID
	}

	// Get bucket ID
	if spec.Bucket != "" {
		bID, ok := deps.BucketLookup.Lookup(ctx, *orgID, spec.Bucket)
		if !ok {
			return nil, &flux.Error{
				Code: codes.NotFound,
				Msg:  fmt.Sprintf("failed to look up bucket %q in org %q", spec.Bucket, spec.Org),
			}
		}
		bucketID = &bID
	} else if bucketID, err = platform.IDFromString(spec.BucketID); err != nil {
		return nil, &flux.Error{
			Code: codes.Invalid,
			Msg:  "invalid bucket id",
			Err:  err,
		}
	}
	if orgID == nil || bucketID == nil {
		return nil, &flux.Error{
			Code: codes.Unknown,
			Msg:  "You must specify org and bucket",
		}
	}
	return &ToTransformation{
		Ctx:                ctx,
		OrgID:              *orgID,
		BucketID:           *bucketID,
		d:                  d,
		fn:                 fn,
		cache:              cache,
		spec:               toSpec,
		implicitTagColumns: spec.TagColumns == nil,
		deps:               deps,
		buf:                storage.NewBufferedPointsWriter(DefaultBufferSize, deps.PointsWriter),
	}, nil
}

// Process does the actual work for the ToTransformation.
func (t *ToTransformation) Process(id execute.DatasetID, tbl flux.Table) error {
	if t.implicitTagColumns {

		// If no tag columns are specified, by default we exclude
		// _field and _value from being tag columns.
		excludeColumns := map[string]bool{
			execute.DefaultValueColLabel: true,
			defaultFieldColLabel:         true,
		}

		// If a field function is specified then we exclude any column that
		// is referenced in the function expression from being a tag column.
		if t.spec.Spec.FieldFn.Fn != nil {
			recordParam := t.spec.Spec.FieldFn.Fn.Block.Parameters.List[0].Key.Name
			exprNode := t.spec.Spec.FieldFn.Fn
			colVisitor := newFieldFunctionVisitor(recordParam, tbl.Cols())

			// Walk the field function expression and record which columns
			// are referenced. None of these columns will be used as tag columns.
			semantic.Walk(colVisitor, exprNode)
			excludeColumns = colVisitor.captured
		}

		addTagsFromTable(t.spec.Spec, tbl, excludeColumns)
	}
	return writeTable(t.Ctx, t, tbl)
}

// fieldFunctionVisitor implements semantic.Visitor.
// fieldFunctionVisitor is used to walk the the field function expression
// of the `to` operation and to record all referenced columns. This visitor
// is only used when no tag columns are provided as input to the `to` func.
type fieldFunctionVisitor struct {
	columns  map[string]bool
	visited  map[semantic.Node]bool
	captured map[string]bool
	rowParam string
}

func newFieldFunctionVisitor(rowParam string, cols []flux.ColMeta) *fieldFunctionVisitor {
	columns := make(map[string]bool, len(cols))
	for _, col := range cols {
		columns[col.Label] = true
	}
	return &fieldFunctionVisitor{
		columns:  columns,
		visited:  make(map[semantic.Node]bool, len(cols)),
		captured: make(map[string]bool, len(cols)),
		rowParam: rowParam,
	}
}

// A field function is of the form `(r) => { Function Body }`, and it returns an object
// mapping field keys to values for each row r of the input. Visit records every column
// that is referenced in `Function Body`. These columns are either directly or indirectly
// used as value columns and as such need to be recorded so as not to be used as tag columns.
func (v *fieldFunctionVisitor) Visit(node semantic.Node) semantic.Visitor {
	if v.visited[node] {
		return v
	}
	if member, ok := node.(*semantic.MemberExpression); ok {
		if obj, ok := member.Object.(*semantic.IdentifierExpression); ok {
			if obj.Name == v.rowParam && v.columns[member.Property] {
				v.captured[member.Property] = true
			}
		}
	}
	v.visited[node] = true
	return v
}

func (v *fieldFunctionVisitor) Done(node semantic.Node) {}

func addTagsFromTable(spec *ToOpSpec, table flux.Table, exclude map[string]bool) {
	if cap(spec.TagColumns) < len(table.Cols()) {
		spec.TagColumns = make([]string, 0, len(table.Cols()))
	} else {
		spec.TagColumns = spec.TagColumns[:0]
	}
	for _, column := range table.Cols() {
		if column.Type == flux.TString && !exclude[column.Label] {
			spec.TagColumns = append(spec.TagColumns, column.Label)
		}
	}
	sort.Strings(spec.TagColumns)
}

// UpdateWatermark updates the watermark for the transformation for the `to` flux function.
func (t *ToTransformation) UpdateWatermark(id execute.DatasetID, pt execute.Time) error {
	return t.d.UpdateWatermark(pt)
}

// UpdateProcessingTime updates the processing time for the transformation for the `to` flux function.
func (t *ToTransformation) UpdateProcessingTime(id execute.DatasetID, pt execute.Time) error {
	return t.d.UpdateProcessingTime(pt)
}

// Finish is called after the `to` flux function's transformation is done processing.
func (t *ToTransformation) Finish(id execute.DatasetID, err error) {
	if err == nil {
		err = t.buf.Flush(t.Ctx)
	}
	t.d.Finish(err)
}

// ToDependencies contains the dependencies for executing the `to` function.
type ToDependencies struct {
	BucketLookup       BucketLookup
	OrganizationLookup OrganizationLookup
	PointsWriter       storage.PointsWriter
}

// Validate returns an error if any required field is unset.
func (d ToDependencies) Validate() error {
	if d.BucketLookup == nil {
		return errors.New("missing bucket lookup dependency")
	}
	if d.OrganizationLookup == nil {
		return errors.New("missing organization lookup dependency")
	}
	if d.PointsWriter == nil {
		return errors.New("missing points writer dependency")
	}
	return nil
}

type Stats struct {
	NRows    int
	Latest   time.Time
	Earliest time.Time
	NFields  int
	NTags    int
}

func (s Stats) Update(o Stats) {
	s.NRows += o.NRows
	if s.Latest.IsZero() || o.Latest.Unix() > s.Latest.Unix() {
		s.Latest = o.Latest
	}

	if s.Earliest.IsZero() || o.Earliest.Unix() < s.Earliest.Unix() {
		s.Earliest = o.Earliest
	}

	if o.NFields > s.NFields {
		s.NFields = o.NFields
	}

	if o.NTags > s.NTags {
		s.NTags = o.NTags
	}
}

func writeTable(ctx context.Context, t *ToTransformation, tbl flux.Table) (err error) {
	span, ctx := tracing.StartSpanFromContext(ctx)
	defer span.Finish()

	spec := t.spec.Spec

	// cache tag columns
	columns := tbl.Cols()
	isTag := make([]bool, len(columns))
	for i, col := range columns {
		tagIdx := sort.SearchStrings(spec.TagColumns, col.Label)
		isTag[i] = tagIdx < len(spec.TagColumns) && spec.TagColumns[tagIdx] == col.Label
	}
	// do time
	timeColLabel := spec.TimeColumn
	timeColIdx := execute.ColIdx(timeColLabel, columns)

	if timeColIdx < 0 {
		return &flux.Error{
			Code: codes.Invalid,
			Msg:  "no time column detected",
		}
	}
	if columns[timeColIdx].Type != flux.TTime {
		return &flux.Error{
			Code: codes.Invalid,
			Msg:  fmt.Sprintf("column %s of type %s is not of type %s", timeColLabel, columns[timeColIdx].Type, flux.TTime),
		}
	}

	// prepare field function if applicable and record the number of values to write per row
	if spec.FieldFn.Fn != nil {
		if err = t.fn.Prepare(columns); err != nil {
			return err
		}

	}

	builder, new := t.cache.TableBuilder(tbl.Key())
	if new {
		if err := execute.AddTableCols(tbl, builder); err != nil {
			return err
		}
	}

	measurementStats := make(map[string]Stats)
	measurementName := ""
	return tbl.Do(func(er flux.ColReader) error {
		var pointTime time.Time
		var points models.Points
		var tags models.Tags
		kv := make([][]byte, 2, er.Len()*2+2) // +2 for field key, value
<<<<<<< HEAD
=======
		var fieldValues values.Object
	outer:
>>>>>>> 7bf234ab
		for i := 0; i < er.Len(); i++ {
			measurementName = ""
			fields := make(models.Fields)
			// leave space for measurement key, value at start, in an effort to
			// keep kv sorted
			kv = kv[:2]
			// Gather the timestamp and the tags.
			for j, col := range er.Cols() {
				switch {
				case col.Label == spec.MeasurementColumn:
					measurementName = string(er.Strings(j).Value(i))
					kv[0] = models.MeasurementTagKeyBytes
					kv[1] = er.Strings(j).Value(i)
				case col.Label == timeColLabel:
					valueTime := execute.ValueForRow(er, i, j)
					if valueTime.IsNull() {
						// skip rows with null timestamp
						continue outer
					}
					pointTime = valueTime.Time().Time()
				case isTag[j]:
					if col.Type != flux.TString {
						return errors.New("invalid type for tag column")
					}
					// TODO(docmerlin): instead of doing this sort of thing, it would be nice if we had a way that allocated a lot less.
					kv = append(kv, []byte(col.Label), er.Strings(j).Value(i))
				}
			}

			if pointTime.IsZero() {
				return &flux.Error{
					Code: codes.Invalid,
					Msg:  "timestamp missing from block",
				}
			}

			if measurementName == "" {
				return &flux.Error{
					Code: codes.Invalid,
					Msg:  fmt.Sprintf("no column with label %s exists", spec.MeasurementColumn),
				}
			}

			var fieldValues values.Object
			if spec.FieldFn.Fn == nil {
				if fieldValues, err = defaultFieldMapping(er, i); err != nil {
					return err
				}
			} else if fieldValues, err = t.fn.Eval(t.Ctx, i, er); err != nil {
				return err
			}

			fieldValues.Range(func(k string, v values.Value) {
				if v.IsNull() {
					fields[k] = nil
					return
				}
				switch v.Type().Nature() {
				case semantic.Float:
					fields[k] = v.Float()
				case semantic.Int:
					fields[k] = v.Int()
				case semantic.UInt:
					fields[k] = v.UInt()
				case semantic.String:
					fields[k] = v.Str()
				case semantic.Time:
					fields[k] = v.Time()
				case semantic.Bool:
					fields[k] = v.Bool()
				}
			})

			mstats := Stats{
				NRows:    1,
				Latest:   pointTime,
				Earliest: pointTime,
				NFields:  len(fields),
				NTags:    len(kv) / 2,
			}
			_, ok := measurementStats[measurementName]
			if !ok {
				measurementStats[measurementName] = mstats
			} else {
				measurementStats[measurementName].Update(mstats)
			}

			name := tsdb.EncodeNameString(t.OrgID, t.BucketID)

			fieldNames := make([]string, 0, len(fields))
			for k := range fields {
				fieldNames = append(fieldNames, k)
			}
			sort.Strings(fieldNames)

			for _, k := range fieldNames {
				v := fields[k]
				// append field tag key and field key
				kvf := append(kv, models.FieldKeyTagKeyBytes, []byte(k))
				tags, _ = models.NewTagsKeyValues(tags, kvf...)

				pt, err := models.NewPoint(name, tags, models.Fields{k: v}, pointTime)
				if err != nil {
					return err
				}
				points = append(points, pt)
			}

			if err := execute.AppendRecord(i, er, builder); err != nil {
				return err
			}
		}

		return t.buf.WritePoints(ctx, points)
	})
}

func defaultFieldMapping(er flux.ColReader, row int) (values.Object, error) {
	fieldColumnIdx := execute.ColIdx(defaultFieldColLabel, er.Cols())
	valueColumnIdx := execute.ColIdx(execute.DefaultValueColLabel, er.Cols())

	if fieldColumnIdx < 0 {
		return nil, &flux.Error{
			Code: codes.Invalid,
			Msg:  "table has no _field column",
		}
	}

	if valueColumnIdx < 0 {
		return nil, &flux.Error{
			Code: codes.Invalid,
			Msg:  "table has no _value column",
		}
	}

	value := execute.ValueForRow(er, row, valueColumnIdx)
	field := execute.ValueForRow(er, row, fieldColumnIdx)
	props := []semantic.PropertyType{
		{
			Key:   []byte(field.Str()),
			Value: value.Type(),
		},
	}
	fieldValueMapping := values.NewObject(semantic.NewObjectType(props))
	fieldValueMapping.Set(field.Str(), value)
	return fieldValueMapping, nil
}<|MERGE_RESOLUTION|>--- conflicted
+++ resolved
@@ -542,11 +542,7 @@
 		var points models.Points
 		var tags models.Tags
 		kv := make([][]byte, 2, er.Len()*2+2) // +2 for field key, value
-<<<<<<< HEAD
-=======
-		var fieldValues values.Object
 	outer:
->>>>>>> 7bf234ab
 		for i := 0; i < er.Len(); i++ {
 			measurementName = ""
 			fields := make(models.Fields)
